--- conflicted
+++ resolved
@@ -1,164 +1,156 @@
-# -*- coding: utf-8 -*-
-#
-# Copyright © 2009-2012 CEA
-# Pierre Raybaut
-# Licensed under the terms of the CECILL License
-# (see guiqwt/__init__.py for details)
-
-"""
-resizedialog
-------------
-
-The `resizedialog` module provides a dialog box providing essential GUI 
-for entering parameters needed to resize an image:
-:py:class:`guiqwt.widgets.resizedialog.ResizeDialog`.
-
-Reference
-~~~~~~~~~
-
-.. autoclass:: ResizeDialog
-   :members:
-   :inherited-members:
-"""
-
-from __future__ import division, print_function
-
-from guidata.qt.QtGui import (QDialog, QDialogButtonBox, QVBoxLayout, QLabel,
-                              QFormLayout, QLineEdit, QIntValidator, QCheckBox)
-from guidata.qt.QtCore import Qt
-
-
-from guiqwt.config import _
-
-
-def is_edit_valid(edit):
-    text = edit.text()
-    state = edit.validator().validate(text, 0)
-    if isinstance(state, (tuple, list)):
-        state = state[0]
-    return state == QIntValidator.Acceptable
-
-
-class ResizeDialog(QDialog):
-    def __init__(self, parent, new_size, old_size, text="",
-                 keep_original_size=False):
-        QDialog.__init__(self, parent)
-        
-        intfunc = lambda tup: [int(val) for val in tup]
-        if intfunc(new_size) == intfunc(old_size):
-            self.keep_original_size = True
-        else:
-            self.keep_original_size = keep_original_size
-        self.width, self.height = new_size
-        self.old_width, self.old_height = old_size
-        self.ratio = self.width/self.height
-
-        layout = QVBoxLayout()
-        self.setLayout(layout)
-        
-        formlayout = QFormLayout()
-        layout.addLayout(formlayout)
-        
-        if text:
-            label = QLabel(text)
-            label.setAlignment(Qt.AlignHCenter)
-            formlayout.addRow(label)
-        
-        self.w_edit = w_edit = QLineEdit(self)
-        w_valid = QIntValidator(w_edit)
-        w_valid.setBottom(1)
-        w_edit.setValidator(w_valid)
-                     
-        self.h_edit = h_edit = QLineEdit(self)
-        h_valid = QIntValidator(h_edit)
-        h_valid.setBottom(1)
-        h_edit.setValidator(h_valid)
-        
-        zbox = QCheckBox(_("Original size"), self)
-
-        formlayout.addRow(_("Width (pixels)"), w_edit)
-        formlayout.addRow(_("Height (pixels)"), h_edit)
-        formlayout.addRow('', zbox)
-        
-        formlayout.addRow(_("Original size:"), QLabel("%d x %d" % old_size))
-        self.z_label = QLabel()
-        formlayout.addRow(_("Zoom factor:"), self.z_label)
-        
-        # Button box
-        self.bbox = bbox = QDialogButtonBox(QDialogButtonBox.Ok|
-                                            QDialogButtonBox.Cancel)
-        bbox.accepted.connect(self.accept)
-        bbox.rejected.connect(self.reject)
-        layout.addWidget(bbox)
-
-        self.w_edit.setText(str(self.width))
-        self.h_edit.setText(str(self.height))
-        self.update_widgets()
-        
-        self.setWindowTitle(_("Resize"))
-        
-<<<<<<< HEAD
-        self.connect(w_edit, SIGNAL("textChanged(QString)"),
-                     self.width_changed)
-        self.connect(h_edit, SIGNAL("textChanged(QString)"),
-                     self.height_changed)
-        self.connect(zbox, SIGNAL("toggled(bool)"), self.toggled_no_zoom)
-        zbox.setChecked(self.keep_original_size)
-=======
-        w_edit.textChanged.connect(self.width_changed)
-        h_edit.textChanged.connect(self.height_changed)
-        zbox.toggled.connect(self.toggled_no_zoom)
->>>>>>> 7cb609d9
-
-    def update_widgets(self):
-        valid = True
-        for edit in (self.w_edit, self.h_edit):
-            if not is_edit_valid(edit):
-                valid = False
-        self.bbox.button(QDialogButtonBox.Ok).setEnabled(valid)
-        self.z_label.setText("%d %s" % (100*self.width/self.old_width, '%'))
-        
-    def width_changed(self, text):
-        if is_edit_valid(self.sender()):
-            self.width = int(text)
-            self.height = int(self.width/self.ratio)
-            self.h_edit.blockSignals(True)
-            self.h_edit.setText(str(self.height))
-            self.h_edit.blockSignals(False)
-        self.update_widgets()
-
-    def height_changed(self, text):
-        if is_edit_valid(self.sender()):
-            self.height = int(text)
-            self.width = int(self.ratio*self.height)
-            self.w_edit.blockSignals(True)
-            self.w_edit.setText(str(self.width))
-            self.w_edit.blockSignals(False)
-        self.update_widgets()
-
-    def toggled_no_zoom(self, state):
-        self.keep_original_size = state
-        if state:
-            self.z_label.setText("100 %")
-            self.bbox.button(QDialogButtonBox.Ok).setEnabled(True)
-        else:
-            self.update_widgets()
-        for widget in (self.w_edit, self.h_edit):
-            widget.setDisabled(state)
-        
-    def get_zoom(self):
-        if self.keep_original_size:
-            return 1
-        elif self.width > self.height:
-            return self.width/self.old_width
-        else:
-            return self.height/self.old_height
-
-    
-if __name__ == '__main__':
-    import guidata
-    qapp = guidata.qapplication()
-    test = ResizeDialog(None, (150, 100), (300, 200), "Enter the new size:")
-    if test.exec_():
-        print(test.width)
-        print(test.get_zoom())
+# -*- coding: utf-8 -*-
+#
+# Copyright © 2009-2012 CEA
+# Pierre Raybaut
+# Licensed under the terms of the CECILL License
+# (see guiqwt/__init__.py for details)
+
+"""
+resizedialog
+------------
+
+The `resizedialog` module provides a dialog box providing essential GUI 
+for entering parameters needed to resize an image:
+:py:class:`guiqwt.widgets.resizedialog.ResizeDialog`.
+
+Reference
+~~~~~~~~~
+
+.. autoclass:: ResizeDialog
+   :members:
+   :inherited-members:
+"""
+
+from __future__ import division, print_function
+
+from guidata.qt.QtGui import (QDialog, QDialogButtonBox, QVBoxLayout, QLabel,
+                              QFormLayout, QLineEdit, QIntValidator, QCheckBox)
+from guidata.qt.QtCore import Qt
+
+
+from guiqwt.config import _
+
+
+def is_edit_valid(edit):
+    text = edit.text()
+    state = edit.validator().validate(text, 0)
+    if isinstance(state, (tuple, list)):
+        state = state[0]
+    return state == QIntValidator.Acceptable
+
+
+class ResizeDialog(QDialog):
+    def __init__(self, parent, new_size, old_size, text="",
+                 keep_original_size=False):
+        QDialog.__init__(self, parent)
+        
+        intfunc = lambda tup: [int(val) for val in tup]
+        if intfunc(new_size) == intfunc(old_size):
+            self.keep_original_size = True
+        else:
+            self.keep_original_size = keep_original_size
+        self.width, self.height = new_size
+        self.old_width, self.old_height = old_size
+        self.ratio = self.width/self.height
+
+        layout = QVBoxLayout()
+        self.setLayout(layout)
+        
+        formlayout = QFormLayout()
+        layout.addLayout(formlayout)
+        
+        if text:
+            label = QLabel(text)
+            label.setAlignment(Qt.AlignHCenter)
+            formlayout.addRow(label)
+        
+        self.w_edit = w_edit = QLineEdit(self)
+        w_valid = QIntValidator(w_edit)
+        w_valid.setBottom(1)
+        w_edit.setValidator(w_valid)
+                     
+        self.h_edit = h_edit = QLineEdit(self)
+        h_valid = QIntValidator(h_edit)
+        h_valid.setBottom(1)
+        h_edit.setValidator(h_valid)
+        
+        zbox = QCheckBox(_("Original size"), self)
+
+        formlayout.addRow(_("Width (pixels)"), w_edit)
+        formlayout.addRow(_("Height (pixels)"), h_edit)
+        formlayout.addRow('', zbox)
+        
+        formlayout.addRow(_("Original size:"), QLabel("%d x %d" % old_size))
+        self.z_label = QLabel()
+        formlayout.addRow(_("Zoom factor:"), self.z_label)
+        
+        # Button box
+        self.bbox = bbox = QDialogButtonBox(QDialogButtonBox.Ok|
+                                            QDialogButtonBox.Cancel)
+        bbox.accepted.connect(self.accept)
+        bbox.rejected.connect(self.reject)
+        layout.addWidget(bbox)
+
+        self.w_edit.setText(str(self.width))
+        self.h_edit.setText(str(self.height))
+        self.update_widgets()
+        
+        self.setWindowTitle(_("Resize"))
+        
+        w_edit.textChanged.connect(self.width_changed)
+        h_edit.textChanged.connect(self.height_changed)
+        zbox.toggled.connect(self.toggled_no_zoom)
+        zbox.setChecked(self.keep_original_size)
+
+    def update_widgets(self):
+        valid = True
+        for edit in (self.w_edit, self.h_edit):
+            if not is_edit_valid(edit):
+                valid = False
+        self.bbox.button(QDialogButtonBox.Ok).setEnabled(valid)
+        self.z_label.setText("%d %s" % (100*self.width/self.old_width, '%'))
+        
+    def width_changed(self, text):
+        if is_edit_valid(self.sender()):
+            self.width = int(text)
+            self.height = int(self.width/self.ratio)
+            self.h_edit.blockSignals(True)
+            self.h_edit.setText(str(self.height))
+            self.h_edit.blockSignals(False)
+        self.update_widgets()
+
+    def height_changed(self, text):
+        if is_edit_valid(self.sender()):
+            self.height = int(text)
+            self.width = int(self.ratio*self.height)
+            self.w_edit.blockSignals(True)
+            self.w_edit.setText(str(self.width))
+            self.w_edit.blockSignals(False)
+        self.update_widgets()
+
+    def toggled_no_zoom(self, state):
+        self.keep_original_size = state
+        if state:
+            self.z_label.setText("100 %")
+            self.bbox.button(QDialogButtonBox.Ok).setEnabled(True)
+        else:
+            self.update_widgets()
+        for widget in (self.w_edit, self.h_edit):
+            widget.setDisabled(state)
+        
+    def get_zoom(self):
+        if self.keep_original_size:
+            return 1
+        elif self.width > self.height:
+            return self.width/self.old_width
+        else:
+            return self.height/self.old_height
+
+    
+if __name__ == '__main__':
+    import guidata
+    qapp = guidata.qapplication()
+    test = ResizeDialog(None, (150, 100), (300, 200), "Enter the new size:")
+    if test.exec_():
+        print(test.width)
+        print(test.get_zoom())