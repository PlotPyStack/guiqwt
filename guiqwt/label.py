# -*- coding: utf-8 -*-
#
# Copyright © 2009-2010 CEA
# Pierre Raybaut
# Licensed under the terms of the CECILL License
# (see guiqwt/__init__.py for details)

"""
guiqwt.label
------------

The `labels` module provides plot items related to labels and legends:
    * :py:class:`guiqwt.shapes.LabelItem`
    * :py:class:`guiqwt.shapes.LegendBoxItem`
    * :py:class:`guiqwt.shapes.SelectedLegendBoxItem`
    * :py:class:`guiqwt.shapes.RangeComputation`
    * :py:class:`guiqwt.shapes.RangeComputation2d`
    * :py:class:`guiqwt.shapes.DataInfoLabel`

A label or a legend is a plot item (derived from QwtPlotItem) that may be 
displayed on a 2D plotting widget like :py:class:`guiqwt.curve.CurvePlot` 
or :py:class:`guiqwt.image.ImagePlot`.

Reference
~~~~~~~~~

.. autoclass:: LabelItem
   :members:
   :inherited-members:
.. autoclass:: LegendBoxItem
   :members:
   :inherited-members:
.. autoclass:: SelectedLegendBoxItem
   :members:
   :inherited-members:
.. autoclass:: RangeComputation
   :members:
   :inherited-members:
.. autoclass:: RangeComputation2d
   :members:
   :inherited-members:
.. autoclass:: DataInfoLabel
   :members:
   :inherited-members:
"""

from PyQt4.QtGui import QPen, QColor, QTextDocument
from PyQt4.QtCore import QRectF

from guidata.utils import assert_interfaces_valid, update_dataset

# Local imports
from guiqwt.transitional import QwtPlotItem
from guiqwt.config import CONF
from guiqwt.curve import CurveItem
from guiqwt.interfaces import IBasePlotItem, IShapeItemType
from guiqwt.signals import SIG_ITEM_MOVED


ANCHORS = {
           "TL" : lambda r: (r.left(),r.top()),
           "TR" : lambda r: (r.right(),r.top()),
           "BL" : lambda r: (r.left(),r.bottom()),
           "BR" : lambda r: (r.right(),r.bottom()),
           "L"  : lambda r: (r.left(), (r.top()+r.bottom())/2.),
           "R"  : lambda r: (r.right(), (r.top()+r.bottom())/2.),
           "T"  : lambda r: ((r.left()+r.right())/2.0, r.top()),
           "B"  : lambda r: ((r.left()+r.right())/2.0, r.bottom()),
           "C"  : lambda r: ((r.left()+r.right())/2.0, (r.top()+r.bottom())/2.),
           }


class AbstractLabelItem(QwtPlotItem):
    """Draws a label on the canvas at position :
    G+C where G is a point in plot coordinates and C a point
    in canvas coordinates.
    G can also be an anchor string as in ANCHORS in which case
    the label will keep a fixed position wrt the canvas rect
    """
    _readonly = False
    _private = False
    
    def __init__(self, labelparam):
        super(AbstractLabelItem, self).__init__()
        self.selected = False
        self.anchor = None
        self.G = None
        self.C = None
        self.border_pen = None
        self.bg_brush = None
        self.labelparam = labelparam
        self.labelparam.update_label(self)

    def set_style(self, section, option):
        self.labelparam.read_config(CONF, section, option)
        self.labelparam.update_label(self)

    def get_state(self):
        return (self.labelparam,)

    def __setstate__(self, state):
        self.labelparam = state[0]
        self.labelparam.update_label(self)
        
    def get_text_rect(self):
        return QRectF(0.0, 0.0, 10.,10.)

    def types(self):
        return (IShapeItemType,)
    
    def set_text_style(self, font, color):
        raise NotImplementedError

    def get_top_left(self, xMap, yMap, canvasRect):
        x0, y0 = self.get_origin(xMap, yMap, canvasRect)
        x0 += self.C[0]
        y0 += self.C[1]

        rect = self.get_text_rect()
        pos = ANCHORS[self.anchor](rect)
        x0 -= pos[0]
        y0 -= pos[1]
        return x0, y0

    def get_origin(self, xMap, yMap, canvasRect):
        if self.G in ANCHORS:
            return ANCHORS[self.G](canvasRect)
        else:
            x0 = xMap.transform(self.G[0])
            y0 = yMap.transform(self.G[1])
            return x0, y0

    def set_selectable(self, state):
        """Set item selectable state"""
        self._can_select = state
        
    def set_resizable(self, state):
        """Set item resizable state
        (or any action triggered when moving an handle, e.g. rotation)"""
        self._can_resize = state
        
    def set_movable(self, state):
        """Set item movable state"""
        self._can_move = state
        
    def set_rotatable(self, state):
        """Set item rotatable state"""
        self._can_rotate = state

    def can_select(self):
        return True
    def can_resize(self):
        return False
    def can_move(self):
        return True
    def can_rotate(self):
        return False #TODO: Implement labels rotation?

    def set_readonly(self, state):
        """Set object readonly state"""
        self._readonly = state
        
    def is_readonly(self):
        """Return object readonly state"""
        return self._readonly
        
    def set_private(self, state):
        """Set object as private"""
        self._private = state
        
    def is_private(self):
        """Return True if object is private"""
        return self._private

    def invalidate_plot(self):
        plot = self.plot()
        if plot:
            plot.invalidate()

    def select(self):
        """Select item"""
        if self.selected:
            # Already selected
            return
        self.selected = True
        w = self.border_pen.width()
        self.border_pen.setWidth(w+1)
        self.invalidate_plot()

    def unselect(self):
        """Unselect item"""
        self.selected = False
        self.labelparam.update_label(self)
        self.invalidate_plot()

    def hit_test(self, pos):
        plot = self.plot()
        if plot is None:
            return
        rect = self.get_text_rect()
        canvasRect = plot.canvas().contentsRect()
        xMap = plot.canvasMap(self.xAxis())
        yMap = plot.canvasMap(self.yAxis())
        x,y = self.get_top_left(xMap, yMap, canvasRect)
        rct = QRectF(x, y, rect.width(), rect.height())
        inside = rct.contains( pos.x(), pos.y())
        if inside:
            return self.click_inside(pos.x()-x, pos.y()-y)
        else:
            return 1000.0, None, False, None
    
    def click_inside(self, locx, locy):
        return 2.0, 1, True, None

    def get_item_parameters(self, itemparams):
        self.labelparam.update_param(self)
        itemparams.add("LabelParam", self, self.labelparam)
    
    def set_item_parameters(self, itemparams):
        update_dataset(self.labelparam, itemparams.get("LabelParam"),
                       visible_only=True)
        self.labelparam.update_label(self)
        if self.selected:
            self.select()
    
    def move_local_point_to(self, handle, pos, ctrl=None):
        """Move a handle as returned by hit_test to the new position pos
        ctrl: True if <Ctrl> button is being pressed, False otherwise"""
        if handle != -1:
            return
    
    def move_local_shape(self, old_pos, new_pos):
        """Translate the shape such that old_pos becomes new_pos
        in canvas coordinates"""
        if self.G in ANCHORS or not self.labelparam.move_anchor:
            # Move canvas offset
            lx, ly = self.C
            lx += new_pos.x()-old_pos.x()
            ly += new_pos.y()-old_pos.y()
            self.C = lx, ly
            self.labelparam.xc, self.labelparam.yc = lx, ly
        else:
            # Move anchor
            plot = self.plot()
            if plot is None:
                return
            lx0, ly0 = self.G
            cx = plot.transform(self.xAxis(), lx0)
            cy = plot.transform(self.yAxis(), ly0)
            cx += new_pos.x()-old_pos.x()
            cy += new_pos.y()-old_pos.y()
            lx1 = plot.invTransform(self.xAxis(), cx)
            ly1 = plot.invTransform(self.yAxis(), cy)
            self.G = lx1, ly1
            self.labelparam.xg, self.labelparam.yg = lx1, ly1
            plot.emit(SIG_ITEM_MOVED, self, lx0, ly0, lx1, ly1)
        
    def move_with_selection(self, delta_x, delta_y):
        """
        Translate the shape together with other selected items
        delta_x, delta_y: translation in plot coordinates
        """
        if self.G in ANCHORS or not self.labelparam.move_anchor:
            return
        lx0, ly0 = self.G
        lx1, ly1 = lx0+delta_x, ly0+delta_y
        self.G = lx1, ly1
        self.labelparam.xg, self.labelparam.yg = lx1, ly1

    def draw_frame(self, painter, x, y, w, h):
        if self.labelparam.bgalpha > 0.0:
            painter.fillRect(x, y, w, h, self.bg_brush)
        if self.border_pen.width() > 0:
            painter.setPen(self.border_pen)
            painter.drawRect(x, y, w, h)
        

class LabelItem(AbstractLabelItem):
    __implements__ = (IBasePlotItem,)

    def __init__(self, text, dataset):
        self.text_string = text
        self.text = QTextDocument()
        super(LabelItem, self).__init__(dataset)
    
    def __reduce__(self):
        return (self.__class__, (self.text_string, self.labelparam))

    def set_position(self, x, y):
        self.G = x, y
        self.labelparam.xg, self.labelparam.yg = x, y
        
    def get_plain_text(self):
        return unicode(self.text.toPlainText())
        
    def set_text(self, text=None):
        if text is not None:
            self.text_string = text
        self.text.setHtml("<div>%s</div>" % self.text_string)
        
    def set_text_style(self, font, color):
        self.text.setDefaultFont(font)
        self.text.setDefaultStyleSheet('div { color: %s; }' % color)
        self.set_text()

    def get_text_rect(self):
        sz = self.text.size()
        return QRectF(0, 0, sz.width(), sz.height())

    def update_text(self):
        pass

    def draw(self, painter, xMap, yMap, canvasRect):
        self.update_text()
        x, y = self.get_top_left(xMap, yMap, canvasRect)
        x0, y0 = self.get_origin(xMap, yMap, canvasRect)
        painter.save()
        self.marker.draw(painter, x0, y0)
        painter.restore()
        sz = self.text.size()
        self.draw_frame(painter, x, y, sz.width(), sz.height())
        painter.setPen(QPen(QColor(self.labelparam.color)))
        painter.translate(x, y)
        self.text.drawContents(painter)

assert_interfaces_valid(LabelItem)


LEGEND_WIDTH = 30  # Length of the sample line
LEGEND_SPACEH = 5  # Spacing between border, sample, text, border
LEGEND_SPACEV = 3  # Vertical space between items

class LegendBoxItem(AbstractLabelItem):
    __implements__ = (IBasePlotItem,)

    def __init__(self, dataset):
        self.font = None
        self.color = None
        super(LegendBoxItem, self).__init__(dataset)
        # saves the last computed sizes
        self.sizes = 0.0, 0.0, 0.0, 0.0

    def __reduce__(self):
        return (self.__class__, (self.labelparam,) )

    def get_legend_items(self):
        plot = self.plot()
        if plot is None:
            return []
        text_items = []
        for item in plot.get_items():
            if not isinstance(item, CurveItem) or not self.include_item(item):
                continue
            text = QTextDocument()
            text.setDefaultFont(self.font)
            text.setDefaultStyleSheet('div { color: %s; }' % self.color)
            text.setHtml("<div>%s</div>" % item.curveparam.label)
            text_items.append((text, item.pen(), item.brush(), item.symbol()))
        return text_items

    def include_item(self, item):
        return item.isVisible()
    
    def get_legend_size(self, items):
        width = 0
        height = 0
        for text, _, _, _ in items:
            sz = text.size()
            if sz.width() > width:
                width = sz.width()
            if sz.height() > height:
                height = sz.height()

        TW = LEGEND_SPACEH*3+LEGEND_WIDTH+width
        TH = len(items) * (height+LEGEND_SPACEV) + LEGEND_SPACEV
        self.sizes = TW, TH, width, height
        return self.sizes

    def set_text_style(self, font, color):
        self.font = font
        self.color = color

    def get_text_rect(self):
        items = self.get_legend_items()
        TW, TH, _width, _height = self.get_legend_size(items)
        return QRectF(0.0, 0.0, TW, TH)

    def draw(self, painter, xMap, yMap, canvasRect):
        items = self.get_legend_items()
        TW, TH, _width, height = self.get_legend_size(items)

        x, y = self.get_top_left(xMap, yMap, canvasRect)
        self.draw_frame(painter, x, y, TW, TH)

        y0 = y+LEGEND_SPACEV
        x0 = x+LEGEND_SPACEH
        for text, ipen, ibrush, isymbol in items:
            isymbol.draw(painter, x0+LEGEND_WIDTH/2, y0+height/2)
            painter.save()
            painter.setPen(ipen)
            painter.setBrush(ibrush)
            painter.drawLine( x0, y0+height/2, x0+LEGEND_WIDTH, y0+height/2)
            x1 = x0+LEGEND_SPACEH+LEGEND_WIDTH
            painter.translate(x1,y0)
            text.drawContents(painter)
            painter.restore()
            y0 += height+LEGEND_SPACEV

    def click_inside(self, lx, ly):
        # hit_test already called get_text_rect for us...
        _TW, _TH, _width, height = self.sizes
        line = (ly - LEGEND_SPACEV) / (height+LEGEND_SPACEV)
        line = int(line)
        if LEGEND_SPACEH <= lx <= (LEGEND_WIDTH+LEGEND_SPACEH):
            # We hit a legend line, select the corresponding curve
            # and do as if we weren't hit...
            items = [item for item in self.plot().get_items()
                     if self.include_item(item) and isinstance(item, CurveItem)]
            if line < len(items):
                return 1000.0, None, False, items[line]
        return 2.0, 1, True, None

    def get_item_parameters(self, itemparams):
        self.labelparam.update_param(self)
        itemparams.add("LegendParam", self, self.labelparam)
    
    def set_item_parameters(self, itemparams):
        update_dataset(self.labelparam, itemparams.get("LegendParam"),
                       visible_only=True)
        self.labelparam.update_label(self)
        if self.selected:
            self.select()

assert_interfaces_valid(LegendBoxItem)

class SelectedLegendBoxItem(LegendBoxItem):
    def __init__(self, dataset, itemlist):
        super(SelectedLegendBoxItem, self).__init__(dataset)
        self.itemlist = itemlist

    def __reduce__(self):
        # XXX filter itemlist for picklabel items
        return (self.__class__, (self.labelparam, []))

    def include_item(self, item):
        return LegendBoxItem.include_item(self, item) and item in self.itemlist
        
    def add_item(self, item):
        self.itemlist.append(item)


class ObjectInfo(object):
    def get_text(self):
        return u""

class CursorComputation(ObjectInfo):
    def __init__(self, label, cursor, function):
        self.label = unicode(label)
        self.cursor = cursor
        self.func = function

    def get_text(self):
        pos = self.cursor.get_pos()
        return self.label % self.func(pos)

class RangeComputation(ObjectInfo):
    def __init__(self, label, curve, range, function):
        self.label = unicode(label)
        self.curve = curve
        self.range = range
        self.func = function
        
    def set_curve(self, curve):
        self.curve = curve

    def get_text(self):
        x0, x1 = self.range.get_range()
        data = self.curve.get_data()
        X = data[0]
<<<<<<< HEAD
        Y = data[1]
=======
>>>>>>> 2cf75116
        i0 = X.searchsorted(x0)
        i1 = X.searchsorted(x1)
        if i0 == i1:
            from numpy import NaN
            res = NaN
        else:
            if i0 > i1:
                i0, i1 = i1, i0
            vectors = []
            for vector in data:
                if vector is None:
                    vectors.append(None)
                else:
                    vectors.append(vector[i0:i1])
            res = self.func(*vectors)
        return self.label % res

class RangeComputation2d(ObjectInfo):
    def __init__(self, label, image, rect, function):
        self.label = unicode(label)
        self.image = image
        self.rect = rect
        self.func = function

    def get_text(self):
        x0, y0, x1, y1 = self.rect.get_rect()
        x, y, z = self.image.get_data(x0, y0, x1, y1)
        res = self.func(x, y, z)
        return self.label % res


class DataInfoLabel(LabelItem):
    __implements__ = (IBasePlotItem,)

    def __init__(self, dataset, infos):
        super(DataInfoLabel, self).__init__("", dataset)
        if isinstance(infos, ObjectInfo):
            infos = [infos]
        self.infos = infos

    def __reduce__(self):
        return (self.__class__, (self.labelparam, self.infos))

    def update_text(self):
        text = []
        for info in self.infos:
            text.append(info.get_text())
        self.set_text( u"<br/>".join(text) )
<|MERGE_RESOLUTION|>--- conflicted
+++ resolved
@@ -1,531 +1,527 @@
-# -*- coding: utf-8 -*-
-#
-# Copyright © 2009-2010 CEA
-# Pierre Raybaut
-# Licensed under the terms of the CECILL License
-# (see guiqwt/__init__.py for details)
-
-"""
-guiqwt.label
-------------
-
-The `labels` module provides plot items related to labels and legends:
-    * :py:class:`guiqwt.shapes.LabelItem`
-    * :py:class:`guiqwt.shapes.LegendBoxItem`
-    * :py:class:`guiqwt.shapes.SelectedLegendBoxItem`
-    * :py:class:`guiqwt.shapes.RangeComputation`
-    * :py:class:`guiqwt.shapes.RangeComputation2d`
-    * :py:class:`guiqwt.shapes.DataInfoLabel`
-
-A label or a legend is a plot item (derived from QwtPlotItem) that may be 
-displayed on a 2D plotting widget like :py:class:`guiqwt.curve.CurvePlot` 
-or :py:class:`guiqwt.image.ImagePlot`.
-
-Reference
-~~~~~~~~~
-
-.. autoclass:: LabelItem
-   :members:
-   :inherited-members:
-.. autoclass:: LegendBoxItem
-   :members:
-   :inherited-members:
-.. autoclass:: SelectedLegendBoxItem
-   :members:
-   :inherited-members:
-.. autoclass:: RangeComputation
-   :members:
-   :inherited-members:
-.. autoclass:: RangeComputation2d
-   :members:
-   :inherited-members:
-.. autoclass:: DataInfoLabel
-   :members:
-   :inherited-members:
-"""
-
-from PyQt4.QtGui import QPen, QColor, QTextDocument
-from PyQt4.QtCore import QRectF
-
-from guidata.utils import assert_interfaces_valid, update_dataset
-
-# Local imports
-from guiqwt.transitional import QwtPlotItem
-from guiqwt.config import CONF
-from guiqwt.curve import CurveItem
-from guiqwt.interfaces import IBasePlotItem, IShapeItemType
-from guiqwt.signals import SIG_ITEM_MOVED
-
-
-ANCHORS = {
-           "TL" : lambda r: (r.left(),r.top()),
-           "TR" : lambda r: (r.right(),r.top()),
-           "BL" : lambda r: (r.left(),r.bottom()),
-           "BR" : lambda r: (r.right(),r.bottom()),
-           "L"  : lambda r: (r.left(), (r.top()+r.bottom())/2.),
-           "R"  : lambda r: (r.right(), (r.top()+r.bottom())/2.),
-           "T"  : lambda r: ((r.left()+r.right())/2.0, r.top()),
-           "B"  : lambda r: ((r.left()+r.right())/2.0, r.bottom()),
-           "C"  : lambda r: ((r.left()+r.right())/2.0, (r.top()+r.bottom())/2.),
-           }
-
-
-class AbstractLabelItem(QwtPlotItem):
-    """Draws a label on the canvas at position :
-    G+C where G is a point in plot coordinates and C a point
-    in canvas coordinates.
-    G can also be an anchor string as in ANCHORS in which case
-    the label will keep a fixed position wrt the canvas rect
-    """
-    _readonly = False
-    _private = False
-    
-    def __init__(self, labelparam):
-        super(AbstractLabelItem, self).__init__()
-        self.selected = False
-        self.anchor = None
-        self.G = None
-        self.C = None
-        self.border_pen = None
-        self.bg_brush = None
-        self.labelparam = labelparam
-        self.labelparam.update_label(self)
-
-    def set_style(self, section, option):
-        self.labelparam.read_config(CONF, section, option)
-        self.labelparam.update_label(self)
-
-    def get_state(self):
-        return (self.labelparam,)
-
-    def __setstate__(self, state):
-        self.labelparam = state[0]
-        self.labelparam.update_label(self)
-        
-    def get_text_rect(self):
-        return QRectF(0.0, 0.0, 10.,10.)
-
-    def types(self):
-        return (IShapeItemType,)
-    
-    def set_text_style(self, font, color):
-        raise NotImplementedError
-
-    def get_top_left(self, xMap, yMap, canvasRect):
-        x0, y0 = self.get_origin(xMap, yMap, canvasRect)
-        x0 += self.C[0]
-        y0 += self.C[1]
-
-        rect = self.get_text_rect()
-        pos = ANCHORS[self.anchor](rect)
-        x0 -= pos[0]
-        y0 -= pos[1]
-        return x0, y0
-
-    def get_origin(self, xMap, yMap, canvasRect):
-        if self.G in ANCHORS:
-            return ANCHORS[self.G](canvasRect)
-        else:
-            x0 = xMap.transform(self.G[0])
-            y0 = yMap.transform(self.G[1])
-            return x0, y0
-
-    def set_selectable(self, state):
-        """Set item selectable state"""
-        self._can_select = state
-        
-    def set_resizable(self, state):
-        """Set item resizable state
-        (or any action triggered when moving an handle, e.g. rotation)"""
-        self._can_resize = state
-        
-    def set_movable(self, state):
-        """Set item movable state"""
-        self._can_move = state
-        
-    def set_rotatable(self, state):
-        """Set item rotatable state"""
-        self._can_rotate = state
-
-    def can_select(self):
-        return True
-    def can_resize(self):
-        return False
-    def can_move(self):
-        return True
-    def can_rotate(self):
-        return False #TODO: Implement labels rotation?
-
-    def set_readonly(self, state):
-        """Set object readonly state"""
-        self._readonly = state
-        
-    def is_readonly(self):
-        """Return object readonly state"""
-        return self._readonly
-        
-    def set_private(self, state):
-        """Set object as private"""
-        self._private = state
-        
-    def is_private(self):
-        """Return True if object is private"""
-        return self._private
-
-    def invalidate_plot(self):
-        plot = self.plot()
-        if plot:
-            plot.invalidate()
-
-    def select(self):
-        """Select item"""
-        if self.selected:
-            # Already selected
-            return
-        self.selected = True
-        w = self.border_pen.width()
-        self.border_pen.setWidth(w+1)
-        self.invalidate_plot()
-
-    def unselect(self):
-        """Unselect item"""
-        self.selected = False
-        self.labelparam.update_label(self)
-        self.invalidate_plot()
-
-    def hit_test(self, pos):
-        plot = self.plot()
-        if plot is None:
-            return
-        rect = self.get_text_rect()
-        canvasRect = plot.canvas().contentsRect()
-        xMap = plot.canvasMap(self.xAxis())
-        yMap = plot.canvasMap(self.yAxis())
-        x,y = self.get_top_left(xMap, yMap, canvasRect)
-        rct = QRectF(x, y, rect.width(), rect.height())
-        inside = rct.contains( pos.x(), pos.y())
-        if inside:
-            return self.click_inside(pos.x()-x, pos.y()-y)
-        else:
-            return 1000.0, None, False, None
-    
-    def click_inside(self, locx, locy):
-        return 2.0, 1, True, None
-
-    def get_item_parameters(self, itemparams):
-        self.labelparam.update_param(self)
-        itemparams.add("LabelParam", self, self.labelparam)
-    
-    def set_item_parameters(self, itemparams):
-        update_dataset(self.labelparam, itemparams.get("LabelParam"),
-                       visible_only=True)
-        self.labelparam.update_label(self)
-        if self.selected:
-            self.select()
-    
-    def move_local_point_to(self, handle, pos, ctrl=None):
-        """Move a handle as returned by hit_test to the new position pos
-        ctrl: True if <Ctrl> button is being pressed, False otherwise"""
-        if handle != -1:
-            return
-    
-    def move_local_shape(self, old_pos, new_pos):
-        """Translate the shape such that old_pos becomes new_pos
-        in canvas coordinates"""
-        if self.G in ANCHORS or not self.labelparam.move_anchor:
-            # Move canvas offset
-            lx, ly = self.C
-            lx += new_pos.x()-old_pos.x()
-            ly += new_pos.y()-old_pos.y()
-            self.C = lx, ly
-            self.labelparam.xc, self.labelparam.yc = lx, ly
-        else:
-            # Move anchor
-            plot = self.plot()
-            if plot is None:
-                return
-            lx0, ly0 = self.G
-            cx = plot.transform(self.xAxis(), lx0)
-            cy = plot.transform(self.yAxis(), ly0)
-            cx += new_pos.x()-old_pos.x()
-            cy += new_pos.y()-old_pos.y()
-            lx1 = plot.invTransform(self.xAxis(), cx)
-            ly1 = plot.invTransform(self.yAxis(), cy)
-            self.G = lx1, ly1
-            self.labelparam.xg, self.labelparam.yg = lx1, ly1
-            plot.emit(SIG_ITEM_MOVED, self, lx0, ly0, lx1, ly1)
-        
-    def move_with_selection(self, delta_x, delta_y):
-        """
-        Translate the shape together with other selected items
-        delta_x, delta_y: translation in plot coordinates
-        """
-        if self.G in ANCHORS or not self.labelparam.move_anchor:
-            return
-        lx0, ly0 = self.G
-        lx1, ly1 = lx0+delta_x, ly0+delta_y
-        self.G = lx1, ly1
-        self.labelparam.xg, self.labelparam.yg = lx1, ly1
-
-    def draw_frame(self, painter, x, y, w, h):
-        if self.labelparam.bgalpha > 0.0:
-            painter.fillRect(x, y, w, h, self.bg_brush)
-        if self.border_pen.width() > 0:
-            painter.setPen(self.border_pen)
-            painter.drawRect(x, y, w, h)
-        
-
-class LabelItem(AbstractLabelItem):
-    __implements__ = (IBasePlotItem,)
-
-    def __init__(self, text, dataset):
-        self.text_string = text
-        self.text = QTextDocument()
-        super(LabelItem, self).__init__(dataset)
-    
-    def __reduce__(self):
-        return (self.__class__, (self.text_string, self.labelparam))
-
-    def set_position(self, x, y):
-        self.G = x, y
-        self.labelparam.xg, self.labelparam.yg = x, y
-        
-    def get_plain_text(self):
-        return unicode(self.text.toPlainText())
-        
-    def set_text(self, text=None):
-        if text is not None:
-            self.text_string = text
-        self.text.setHtml("<div>%s</div>" % self.text_string)
-        
-    def set_text_style(self, font, color):
-        self.text.setDefaultFont(font)
-        self.text.setDefaultStyleSheet('div { color: %s; }' % color)
-        self.set_text()
-
-    def get_text_rect(self):
-        sz = self.text.size()
-        return QRectF(0, 0, sz.width(), sz.height())
-
-    def update_text(self):
-        pass
-
-    def draw(self, painter, xMap, yMap, canvasRect):
-        self.update_text()
-        x, y = self.get_top_left(xMap, yMap, canvasRect)
-        x0, y0 = self.get_origin(xMap, yMap, canvasRect)
-        painter.save()
-        self.marker.draw(painter, x0, y0)
-        painter.restore()
-        sz = self.text.size()
-        self.draw_frame(painter, x, y, sz.width(), sz.height())
-        painter.setPen(QPen(QColor(self.labelparam.color)))
-        painter.translate(x, y)
-        self.text.drawContents(painter)
-
-assert_interfaces_valid(LabelItem)
-
-
-LEGEND_WIDTH = 30  # Length of the sample line
-LEGEND_SPACEH = 5  # Spacing between border, sample, text, border
-LEGEND_SPACEV = 3  # Vertical space between items
-
-class LegendBoxItem(AbstractLabelItem):
-    __implements__ = (IBasePlotItem,)
-
-    def __init__(self, dataset):
-        self.font = None
-        self.color = None
-        super(LegendBoxItem, self).__init__(dataset)
-        # saves the last computed sizes
-        self.sizes = 0.0, 0.0, 0.0, 0.0
-
-    def __reduce__(self):
-        return (self.__class__, (self.labelparam,) )
-
-    def get_legend_items(self):
-        plot = self.plot()
-        if plot is None:
-            return []
-        text_items = []
-        for item in plot.get_items():
-            if not isinstance(item, CurveItem) or not self.include_item(item):
-                continue
-            text = QTextDocument()
-            text.setDefaultFont(self.font)
-            text.setDefaultStyleSheet('div { color: %s; }' % self.color)
-            text.setHtml("<div>%s</div>" % item.curveparam.label)
-            text_items.append((text, item.pen(), item.brush(), item.symbol()))
-        return text_items
-
-    def include_item(self, item):
-        return item.isVisible()
-    
-    def get_legend_size(self, items):
-        width = 0
-        height = 0
-        for text, _, _, _ in items:
-            sz = text.size()
-            if sz.width() > width:
-                width = sz.width()
-            if sz.height() > height:
-                height = sz.height()
-
-        TW = LEGEND_SPACEH*3+LEGEND_WIDTH+width
-        TH = len(items) * (height+LEGEND_SPACEV) + LEGEND_SPACEV
-        self.sizes = TW, TH, width, height
-        return self.sizes
-
-    def set_text_style(self, font, color):
-        self.font = font
-        self.color = color
-
-    def get_text_rect(self):
-        items = self.get_legend_items()
-        TW, TH, _width, _height = self.get_legend_size(items)
-        return QRectF(0.0, 0.0, TW, TH)
-
-    def draw(self, painter, xMap, yMap, canvasRect):
-        items = self.get_legend_items()
-        TW, TH, _width, height = self.get_legend_size(items)
-
-        x, y = self.get_top_left(xMap, yMap, canvasRect)
-        self.draw_frame(painter, x, y, TW, TH)
-
-        y0 = y+LEGEND_SPACEV
-        x0 = x+LEGEND_SPACEH
-        for text, ipen, ibrush, isymbol in items:
-            isymbol.draw(painter, x0+LEGEND_WIDTH/2, y0+height/2)
-            painter.save()
-            painter.setPen(ipen)
-            painter.setBrush(ibrush)
-            painter.drawLine( x0, y0+height/2, x0+LEGEND_WIDTH, y0+height/2)
-            x1 = x0+LEGEND_SPACEH+LEGEND_WIDTH
-            painter.translate(x1,y0)
-            text.drawContents(painter)
-            painter.restore()
-            y0 += height+LEGEND_SPACEV
-
-    def click_inside(self, lx, ly):
-        # hit_test already called get_text_rect for us...
-        _TW, _TH, _width, height = self.sizes
-        line = (ly - LEGEND_SPACEV) / (height+LEGEND_SPACEV)
-        line = int(line)
-        if LEGEND_SPACEH <= lx <= (LEGEND_WIDTH+LEGEND_SPACEH):
-            # We hit a legend line, select the corresponding curve
-            # and do as if we weren't hit...
-            items = [item for item in self.plot().get_items()
-                     if self.include_item(item) and isinstance(item, CurveItem)]
-            if line < len(items):
-                return 1000.0, None, False, items[line]
-        return 2.0, 1, True, None
-
-    def get_item_parameters(self, itemparams):
-        self.labelparam.update_param(self)
-        itemparams.add("LegendParam", self, self.labelparam)
-    
-    def set_item_parameters(self, itemparams):
-        update_dataset(self.labelparam, itemparams.get("LegendParam"),
-                       visible_only=True)
-        self.labelparam.update_label(self)
-        if self.selected:
-            self.select()
-
-assert_interfaces_valid(LegendBoxItem)
-
-class SelectedLegendBoxItem(LegendBoxItem):
-    def __init__(self, dataset, itemlist):
-        super(SelectedLegendBoxItem, self).__init__(dataset)
-        self.itemlist = itemlist
-
-    def __reduce__(self):
-        # XXX filter itemlist for picklabel items
-        return (self.__class__, (self.labelparam, []))
-
-    def include_item(self, item):
-        return LegendBoxItem.include_item(self, item) and item in self.itemlist
-        
-    def add_item(self, item):
-        self.itemlist.append(item)
-
-
-class ObjectInfo(object):
-    def get_text(self):
-        return u""
-
-class CursorComputation(ObjectInfo):
-    def __init__(self, label, cursor, function):
-        self.label = unicode(label)
-        self.cursor = cursor
-        self.func = function
-
-    def get_text(self):
-        pos = self.cursor.get_pos()
-        return self.label % self.func(pos)
-
-class RangeComputation(ObjectInfo):
-    def __init__(self, label, curve, range, function):
-        self.label = unicode(label)
-        self.curve = curve
-        self.range = range
-        self.func = function
-        
-    def set_curve(self, curve):
-        self.curve = curve
-
-    def get_text(self):
-        x0, x1 = self.range.get_range()
-        data = self.curve.get_data()
-        X = data[0]
-<<<<<<< HEAD
-        Y = data[1]
-=======
->>>>>>> 2cf75116
-        i0 = X.searchsorted(x0)
-        i1 = X.searchsorted(x1)
-        if i0 == i1:
-            from numpy import NaN
-            res = NaN
-        else:
-            if i0 > i1:
-                i0, i1 = i1, i0
-            vectors = []
-            for vector in data:
-                if vector is None:
-                    vectors.append(None)
-                else:
-                    vectors.append(vector[i0:i1])
-            res = self.func(*vectors)
-        return self.label % res
-
-class RangeComputation2d(ObjectInfo):
-    def __init__(self, label, image, rect, function):
-        self.label = unicode(label)
-        self.image = image
-        self.rect = rect
-        self.func = function
-
-    def get_text(self):
-        x0, y0, x1, y1 = self.rect.get_rect()
-        x, y, z = self.image.get_data(x0, y0, x1, y1)
-        res = self.func(x, y, z)
-        return self.label % res
-
-
-class DataInfoLabel(LabelItem):
-    __implements__ = (IBasePlotItem,)
-
-    def __init__(self, dataset, infos):
-        super(DataInfoLabel, self).__init__("", dataset)
-        if isinstance(infos, ObjectInfo):
-            infos = [infos]
-        self.infos = infos
-
-    def __reduce__(self):
-        return (self.__class__, (self.labelparam, self.infos))
-
-    def update_text(self):
-        text = []
-        for info in self.infos:
-            text.append(info.get_text())
-        self.set_text( u"<br/>".join(text) )
+# -*- coding: utf-8 -*-
+#
+# Copyright © 2009-2010 CEA
+# Pierre Raybaut
+# Licensed under the terms of the CECILL License
+# (see guiqwt/__init__.py for details)
+
+"""
+guiqwt.label
+------------
+
+The `labels` module provides plot items related to labels and legends:
+    * :py:class:`guiqwt.shapes.LabelItem`
+    * :py:class:`guiqwt.shapes.LegendBoxItem`
+    * :py:class:`guiqwt.shapes.SelectedLegendBoxItem`
+    * :py:class:`guiqwt.shapes.RangeComputation`
+    * :py:class:`guiqwt.shapes.RangeComputation2d`
+    * :py:class:`guiqwt.shapes.DataInfoLabel`
+
+A label or a legend is a plot item (derived from QwtPlotItem) that may be 
+displayed on a 2D plotting widget like :py:class:`guiqwt.curve.CurvePlot` 
+or :py:class:`guiqwt.image.ImagePlot`.
+
+Reference
+~~~~~~~~~
+
+.. autoclass:: LabelItem
+   :members:
+   :inherited-members:
+.. autoclass:: LegendBoxItem
+   :members:
+   :inherited-members:
+.. autoclass:: SelectedLegendBoxItem
+   :members:
+   :inherited-members:
+.. autoclass:: RangeComputation
+   :members:
+   :inherited-members:
+.. autoclass:: RangeComputation2d
+   :members:
+   :inherited-members:
+.. autoclass:: DataInfoLabel
+   :members:
+   :inherited-members:
+"""
+
+from PyQt4.QtGui import QPen, QColor, QTextDocument
+from PyQt4.QtCore import QRectF
+
+from guidata.utils import assert_interfaces_valid, update_dataset
+
+# Local imports
+from guiqwt.transitional import QwtPlotItem
+from guiqwt.config import CONF
+from guiqwt.curve import CurveItem
+from guiqwt.interfaces import IBasePlotItem, IShapeItemType
+from guiqwt.signals import SIG_ITEM_MOVED
+
+
+ANCHORS = {
+           "TL" : lambda r: (r.left(),r.top()),
+           "TR" : lambda r: (r.right(),r.top()),
+           "BL" : lambda r: (r.left(),r.bottom()),
+           "BR" : lambda r: (r.right(),r.bottom()),
+           "L"  : lambda r: (r.left(), (r.top()+r.bottom())/2.),
+           "R"  : lambda r: (r.right(), (r.top()+r.bottom())/2.),
+           "T"  : lambda r: ((r.left()+r.right())/2.0, r.top()),
+           "B"  : lambda r: ((r.left()+r.right())/2.0, r.bottom()),
+           "C"  : lambda r: ((r.left()+r.right())/2.0, (r.top()+r.bottom())/2.),
+           }
+
+
+class AbstractLabelItem(QwtPlotItem):
+    """Draws a label on the canvas at position :
+    G+C where G is a point in plot coordinates and C a point
+    in canvas coordinates.
+    G can also be an anchor string as in ANCHORS in which case
+    the label will keep a fixed position wrt the canvas rect
+    """
+    _readonly = False
+    _private = False
+    
+    def __init__(self, labelparam):
+        super(AbstractLabelItem, self).__init__()
+        self.selected = False
+        self.anchor = None
+        self.G = None
+        self.C = None
+        self.border_pen = None
+        self.bg_brush = None
+        self.labelparam = labelparam
+        self.labelparam.update_label(self)
+
+    def set_style(self, section, option):
+        self.labelparam.read_config(CONF, section, option)
+        self.labelparam.update_label(self)
+
+    def get_state(self):
+        return (self.labelparam,)
+
+    def __setstate__(self, state):
+        self.labelparam = state[0]
+        self.labelparam.update_label(self)
+        
+    def get_text_rect(self):
+        return QRectF(0.0, 0.0, 10.,10.)
+
+    def types(self):
+        return (IShapeItemType,)
+    
+    def set_text_style(self, font, color):
+        raise NotImplementedError
+
+    def get_top_left(self, xMap, yMap, canvasRect):
+        x0, y0 = self.get_origin(xMap, yMap, canvasRect)
+        x0 += self.C[0]
+        y0 += self.C[1]
+
+        rect = self.get_text_rect()
+        pos = ANCHORS[self.anchor](rect)
+        x0 -= pos[0]
+        y0 -= pos[1]
+        return x0, y0
+
+    def get_origin(self, xMap, yMap, canvasRect):
+        if self.G in ANCHORS:
+            return ANCHORS[self.G](canvasRect)
+        else:
+            x0 = xMap.transform(self.G[0])
+            y0 = yMap.transform(self.G[1])
+            return x0, y0
+
+    def set_selectable(self, state):
+        """Set item selectable state"""
+        self._can_select = state
+        
+    def set_resizable(self, state):
+        """Set item resizable state
+        (or any action triggered when moving an handle, e.g. rotation)"""
+        self._can_resize = state
+        
+    def set_movable(self, state):
+        """Set item movable state"""
+        self._can_move = state
+        
+    def set_rotatable(self, state):
+        """Set item rotatable state"""
+        self._can_rotate = state
+
+    def can_select(self):
+        return True
+    def can_resize(self):
+        return False
+    def can_move(self):
+        return True
+    def can_rotate(self):
+        return False #TODO: Implement labels rotation?
+
+    def set_readonly(self, state):
+        """Set object readonly state"""
+        self._readonly = state
+        
+    def is_readonly(self):
+        """Return object readonly state"""
+        return self._readonly
+        
+    def set_private(self, state):
+        """Set object as private"""
+        self._private = state
+        
+    def is_private(self):
+        """Return True if object is private"""
+        return self._private
+
+    def invalidate_plot(self):
+        plot = self.plot()
+        if plot:
+            plot.invalidate()
+
+    def select(self):
+        """Select item"""
+        if self.selected:
+            # Already selected
+            return
+        self.selected = True
+        w = self.border_pen.width()
+        self.border_pen.setWidth(w+1)
+        self.invalidate_plot()
+
+    def unselect(self):
+        """Unselect item"""
+        self.selected = False
+        self.labelparam.update_label(self)
+        self.invalidate_plot()
+
+    def hit_test(self, pos):
+        plot = self.plot()
+        if plot is None:
+            return
+        rect = self.get_text_rect()
+        canvasRect = plot.canvas().contentsRect()
+        xMap = plot.canvasMap(self.xAxis())
+        yMap = plot.canvasMap(self.yAxis())
+        x,y = self.get_top_left(xMap, yMap, canvasRect)
+        rct = QRectF(x, y, rect.width(), rect.height())
+        inside = rct.contains( pos.x(), pos.y())
+        if inside:
+            return self.click_inside(pos.x()-x, pos.y()-y)
+        else:
+            return 1000.0, None, False, None
+    
+    def click_inside(self, locx, locy):
+        return 2.0, 1, True, None
+
+    def get_item_parameters(self, itemparams):
+        self.labelparam.update_param(self)
+        itemparams.add("LabelParam", self, self.labelparam)
+    
+    def set_item_parameters(self, itemparams):
+        update_dataset(self.labelparam, itemparams.get("LabelParam"),
+                       visible_only=True)
+        self.labelparam.update_label(self)
+        if self.selected:
+            self.select()
+    
+    def move_local_point_to(self, handle, pos, ctrl=None):
+        """Move a handle as returned by hit_test to the new position pos
+        ctrl: True if <Ctrl> button is being pressed, False otherwise"""
+        if handle != -1:
+            return
+    
+    def move_local_shape(self, old_pos, new_pos):
+        """Translate the shape such that old_pos becomes new_pos
+        in canvas coordinates"""
+        if self.G in ANCHORS or not self.labelparam.move_anchor:
+            # Move canvas offset
+            lx, ly = self.C
+            lx += new_pos.x()-old_pos.x()
+            ly += new_pos.y()-old_pos.y()
+            self.C = lx, ly
+            self.labelparam.xc, self.labelparam.yc = lx, ly
+        else:
+            # Move anchor
+            plot = self.plot()
+            if plot is None:
+                return
+            lx0, ly0 = self.G
+            cx = plot.transform(self.xAxis(), lx0)
+            cy = plot.transform(self.yAxis(), ly0)
+            cx += new_pos.x()-old_pos.x()
+            cy += new_pos.y()-old_pos.y()
+            lx1 = plot.invTransform(self.xAxis(), cx)
+            ly1 = plot.invTransform(self.yAxis(), cy)
+            self.G = lx1, ly1
+            self.labelparam.xg, self.labelparam.yg = lx1, ly1
+            plot.emit(SIG_ITEM_MOVED, self, lx0, ly0, lx1, ly1)
+        
+    def move_with_selection(self, delta_x, delta_y):
+        """
+        Translate the shape together with other selected items
+        delta_x, delta_y: translation in plot coordinates
+        """
+        if self.G in ANCHORS or not self.labelparam.move_anchor:
+            return
+        lx0, ly0 = self.G
+        lx1, ly1 = lx0+delta_x, ly0+delta_y
+        self.G = lx1, ly1
+        self.labelparam.xg, self.labelparam.yg = lx1, ly1
+
+    def draw_frame(self, painter, x, y, w, h):
+        if self.labelparam.bgalpha > 0.0:
+            painter.fillRect(x, y, w, h, self.bg_brush)
+        if self.border_pen.width() > 0:
+            painter.setPen(self.border_pen)
+            painter.drawRect(x, y, w, h)
+        
+
+class LabelItem(AbstractLabelItem):
+    __implements__ = (IBasePlotItem,)
+
+    def __init__(self, text, dataset):
+        self.text_string = text
+        self.text = QTextDocument()
+        super(LabelItem, self).__init__(dataset)
+    
+    def __reduce__(self):
+        return (self.__class__, (self.text_string, self.labelparam))
+
+    def set_position(self, x, y):
+        self.G = x, y
+        self.labelparam.xg, self.labelparam.yg = x, y
+        
+    def get_plain_text(self):
+        return unicode(self.text.toPlainText())
+        
+    def set_text(self, text=None):
+        if text is not None:
+            self.text_string = text
+        self.text.setHtml("<div>%s</div>" % self.text_string)
+        
+    def set_text_style(self, font, color):
+        self.text.setDefaultFont(font)
+        self.text.setDefaultStyleSheet('div { color: %s; }' % color)
+        self.set_text()
+
+    def get_text_rect(self):
+        sz = self.text.size()
+        return QRectF(0, 0, sz.width(), sz.height())
+
+    def update_text(self):
+        pass
+
+    def draw(self, painter, xMap, yMap, canvasRect):
+        self.update_text()
+        x, y = self.get_top_left(xMap, yMap, canvasRect)
+        x0, y0 = self.get_origin(xMap, yMap, canvasRect)
+        painter.save()
+        self.marker.draw(painter, x0, y0)
+        painter.restore()
+        sz = self.text.size()
+        self.draw_frame(painter, x, y, sz.width(), sz.height())
+        painter.setPen(QPen(QColor(self.labelparam.color)))
+        painter.translate(x, y)
+        self.text.drawContents(painter)
+
+assert_interfaces_valid(LabelItem)
+
+
+LEGEND_WIDTH = 30  # Length of the sample line
+LEGEND_SPACEH = 5  # Spacing between border, sample, text, border
+LEGEND_SPACEV = 3  # Vertical space between items
+
+class LegendBoxItem(AbstractLabelItem):
+    __implements__ = (IBasePlotItem,)
+
+    def __init__(self, dataset):
+        self.font = None
+        self.color = None
+        super(LegendBoxItem, self).__init__(dataset)
+        # saves the last computed sizes
+        self.sizes = 0.0, 0.0, 0.0, 0.0
+
+    def __reduce__(self):
+        return (self.__class__, (self.labelparam,) )
+
+    def get_legend_items(self):
+        plot = self.plot()
+        if plot is None:
+            return []
+        text_items = []
+        for item in plot.get_items():
+            if not isinstance(item, CurveItem) or not self.include_item(item):
+                continue
+            text = QTextDocument()
+            text.setDefaultFont(self.font)
+            text.setDefaultStyleSheet('div { color: %s; }' % self.color)
+            text.setHtml("<div>%s</div>" % item.curveparam.label)
+            text_items.append((text, item.pen(), item.brush(), item.symbol()))
+        return text_items
+
+    def include_item(self, item):
+        return item.isVisible()
+    
+    def get_legend_size(self, items):
+        width = 0
+        height = 0
+        for text, _, _, _ in items:
+            sz = text.size()
+            if sz.width() > width:
+                width = sz.width()
+            if sz.height() > height:
+                height = sz.height()
+
+        TW = LEGEND_SPACEH*3+LEGEND_WIDTH+width
+        TH = len(items) * (height+LEGEND_SPACEV) + LEGEND_SPACEV
+        self.sizes = TW, TH, width, height
+        return self.sizes
+
+    def set_text_style(self, font, color):
+        self.font = font
+        self.color = color
+
+    def get_text_rect(self):
+        items = self.get_legend_items()
+        TW, TH, _width, _height = self.get_legend_size(items)
+        return QRectF(0.0, 0.0, TW, TH)
+
+    def draw(self, painter, xMap, yMap, canvasRect):
+        items = self.get_legend_items()
+        TW, TH, _width, height = self.get_legend_size(items)
+
+        x, y = self.get_top_left(xMap, yMap, canvasRect)
+        self.draw_frame(painter, x, y, TW, TH)
+
+        y0 = y+LEGEND_SPACEV
+        x0 = x+LEGEND_SPACEH
+        for text, ipen, ibrush, isymbol in items:
+            isymbol.draw(painter, x0+LEGEND_WIDTH/2, y0+height/2)
+            painter.save()
+            painter.setPen(ipen)
+            painter.setBrush(ibrush)
+            painter.drawLine( x0, y0+height/2, x0+LEGEND_WIDTH, y0+height/2)
+            x1 = x0+LEGEND_SPACEH+LEGEND_WIDTH
+            painter.translate(x1,y0)
+            text.drawContents(painter)
+            painter.restore()
+            y0 += height+LEGEND_SPACEV
+
+    def click_inside(self, lx, ly):
+        # hit_test already called get_text_rect for us...
+        _TW, _TH, _width, height = self.sizes
+        line = (ly - LEGEND_SPACEV) / (height+LEGEND_SPACEV)
+        line = int(line)
+        if LEGEND_SPACEH <= lx <= (LEGEND_WIDTH+LEGEND_SPACEH):
+            # We hit a legend line, select the corresponding curve
+            # and do as if we weren't hit...
+            items = [item for item in self.plot().get_items()
+                     if self.include_item(item) and isinstance(item, CurveItem)]
+            if line < len(items):
+                return 1000.0, None, False, items[line]
+        return 2.0, 1, True, None
+
+    def get_item_parameters(self, itemparams):
+        self.labelparam.update_param(self)
+        itemparams.add("LegendParam", self, self.labelparam)
+    
+    def set_item_parameters(self, itemparams):
+        update_dataset(self.labelparam, itemparams.get("LegendParam"),
+                       visible_only=True)
+        self.labelparam.update_label(self)
+        if self.selected:
+            self.select()
+
+assert_interfaces_valid(LegendBoxItem)
+
+class SelectedLegendBoxItem(LegendBoxItem):
+    def __init__(self, dataset, itemlist):
+        super(SelectedLegendBoxItem, self).__init__(dataset)
+        self.itemlist = itemlist
+
+    def __reduce__(self):
+        # XXX filter itemlist for picklabel items
+        return (self.__class__, (self.labelparam, []))
+
+    def include_item(self, item):
+        return LegendBoxItem.include_item(self, item) and item in self.itemlist
+        
+    def add_item(self, item):
+        self.itemlist.append(item)
+
+
+class ObjectInfo(object):
+    def get_text(self):
+        return u""
+
+class CursorComputation(ObjectInfo):
+    def __init__(self, label, cursor, function):
+        self.label = unicode(label)
+        self.cursor = cursor
+        self.func = function
+
+    def get_text(self):
+        pos = self.cursor.get_pos()
+        return self.label % self.func(pos)
+
+class RangeComputation(ObjectInfo):
+    def __init__(self, label, curve, range, function):
+        self.label = unicode(label)
+        self.curve = curve
+        self.range = range
+        self.func = function
+        
+    def set_curve(self, curve):
+        self.curve = curve
+
+    def get_text(self):
+        x0, x1 = self.range.get_range()
+        data = self.curve.get_data()
+        X = data[0]
+        i0 = X.searchsorted(x0)
+        i1 = X.searchsorted(x1)
+        if i0 == i1:
+            from numpy import NaN
+            res = NaN
+        else:
+            if i0 > i1:
+                i0, i1 = i1, i0
+            vectors = []
+            for vector in data:
+                if vector is None:
+                    vectors.append(None)
+                else:
+                    vectors.append(vector[i0:i1])
+            res = self.func(*vectors)
+        return self.label % res
+
+class RangeComputation2d(ObjectInfo):
+    def __init__(self, label, image, rect, function):
+        self.label = unicode(label)
+        self.image = image
+        self.rect = rect
+        self.func = function
+
+    def get_text(self):
+        x0, y0, x1, y1 = self.rect.get_rect()
+        x, y, z = self.image.get_data(x0, y0, x1, y1)
+        res = self.func(x, y, z)
+        return self.label % res
+
+
+class DataInfoLabel(LabelItem):
+    __implements__ = (IBasePlotItem,)
+
+    def __init__(self, dataset, infos):
+        super(DataInfoLabel, self).__init__("", dataset)
+        if isinstance(infos, ObjectInfo):
+            infos = [infos]
+        self.infos = infos
+
+    def __reduce__(self):
+        return (self.__class__, (self.labelparam, self.infos))
+
+    def update_text(self):
+        text = []
+        for info in self.infos:
+            text.append(info.get_text())
+        self.set_text( u"<br/>".join(text) )