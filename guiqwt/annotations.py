# -*- coding: utf-8 -*-
#
# Copyright © 2009-2010 CEA
# Pierre Raybaut
# Licensed under the terms of the CECILL License
# (see guiqwt/__init__.py for details)

# pylint: disable=C0103

"""
guiqwt.annotations
------------------

The `annotations` module provides annotated shapes:
    * :py:class:`guiqwt.annotations.AnnotatedPoint`
    * :py:class:`guiqwt.annotations.AnnotatedSegment`
    * :py:class:`guiqwt.annotations.AnnotatedRectangle`
    * :py:class:`guiqwt.annotations.AnnotatedObliqueRectangle`
    * :py:class:`guiqwt.annotations.AnnotatedEllipse`
    * :py:class:`guiqwt.annotations.AnnotatedCircle`

An annotated shape is a plot item (derived from QwtPlotItem) that may be 
displayed on a 2D plotting widget like :py:class:`guiqwt.curve.CurvePlot` 
or :py:class:`guiqwt.image.ImagePlot`.

.. seealso:: module :py:mod:`guiqwt.shapes`

Examples
~~~~~~~~

An annotated shape may be created:
    * from the associated plot item class (e.g. `AnnotatedCircle` to 
      create an annotated circle): the item properties are then assigned 
      by creating the appropriate style parameters object
      (:py:class:`guiqwt.styles.AnnotationParam`)
      
>>> from guiqwt.annotations import AnnotatedCircle
>>> from guiqwt.styles import AnnotationParam
>>> param = AnnotationParam()
>>> param.title = 'My circle'
>>> circle_item = AnnotatedCircle(0., 2., 4., 0., param)
      
    * or using the `plot item builder` (see :py:func:`guiqwt.builder.make`):
      
>>> from guiqwt.builder import make
>>> circle_item = make.annotated_circle(0., 2., 4., 0., title='My circle')

Reference
~~~~~~~~~

.. autoclass:: AnnotatedPoint
   :members:
   :inherited-members:
.. autoclass:: AnnotatedSegment
   :members:
   :inherited-members:
.. autoclass:: AnnotatedRectangle
   :members:
   :inherited-members:
.. autoclass:: AnnotatedObliqueRectangle
   :members:
   :inherited-members:
.. autoclass:: AnnotatedEllipse
   :members:
   :inherited-members:
.. autoclass:: AnnotatedCircle
   :members:
   :inherited-members:
"""

import numpy as np

from guidata.utils import update_dataset, assert_interfaces_valid
from guidata.py3compat import u

# Local imports
from guiqwt.config import CONF, _
from guiqwt.styles import LabelParam, AnnotationParam
from guiqwt.shapes import (AbstractShape, RectangleShape, EllipseShape,
                           SegmentShape, PointShape, ObliqueRectangleShape)
from guiqwt.label import DataInfoLabel
from guiqwt.interfaces import IBasePlotItem, IShapeItemType, ISerializableType
from guiqwt.signals import SIG_ANNOTATION_CHANGED, SIG_ITEM_MOVED
from guiqwt.geometry import (compute_center, compute_rect_size,
                             compute_distance, compute_angle)
from guiqwt.baseplot import canvas_to_axes


class AnnotatedShape(AbstractShape):
    """
    Construct an annotated shape with properties set with
    *annotationparam* (see :py:class:`guiqwt.styles.AnnotationParam`)
    """
    __implements__ = (IBasePlotItem, ISerializableType)
    SHAPE_CLASS = None
    LABEL_ANCHOR = None
    def __init__(self, annotationparam=None):
        AbstractShape.__init__(self)
        assert self.LABEL_ANCHOR is not None
        self.shape = self.create_shape()
        self.label = self.create_label()
        self.area_computations_visible = True
        if annotationparam is None:
            self.annotationparam = AnnotationParam(_("Annotation"),
                                                   icon="annotation.png")
        else:
            self.annotationparam = annotationparam
            self.annotationparam.update_annotation(self)
        
    def types(self):
        return (IShapeItemType, ISerializableType)
    
    def __reduce__(self):
        self.annotationparam.update_param(self)
        state = (self.shape, self.label, self.annotationparam)
        return (self.__class__, (), state)

    def __setstate__(self, state):
        shape, label, param = state
        self.shape = shape
        self.label = label
        self.annotationparam = param
        self.annotationparam.update_annotation(self)

    def serialize(self, writer):
        """Serialize object to HDF5 writer"""
        writer.write(self.annotationparam, group_name='annotationparam')
        self.shape.serialize(writer)
        self.label.serialize(writer)
    
    def deserialize(self, reader):
        """Deserialize object from HDF5 reader"""
        self.annotationparam = AnnotationParam(_("Annotation"),
                                               icon="annotation.png")
        reader.read('annotationparam', instance=self.annotationparam)
        self.annotationparam.update_annotation(self)
        self.shape.deserialize(reader)
        self.label.deserialize(reader)
    
    def set_style(self, section, option):
        self.shape.set_style(section, option)
        
    #----QwtPlotItem API--------------------------------------------------------
    def draw(self, painter, xMap, yMap, canvasRect):
        self.shape.draw(painter, xMap, yMap, canvasRect)
        if self.label.isVisible():
            self.label.draw(painter, xMap, yMap, canvasRect)
        
    #----Public API-------------------------------------------------------------
    def create_shape(self):
        """Return the shape object associated to this annotated shape object"""
        shape = self.SHAPE_CLASS(0, 0, 1, 1)
        return shape
        
    def create_label(self):
        """Return the label object associated to this annotated shape object"""
        label_param = LabelParam(_("Label"), icon='label.png')
        label_param.read_config(CONF, "plot", "shape/label")
        label_param.anchor = self.LABEL_ANCHOR
        return DataInfoLabel(label_param, [self])
        
    def is_label_visible(self):
        """Return True if associated label is visible"""
        return self.label.isVisible()
        
    def set_label_visible(self, state):
        """Set the annotated shape's label visibility"""
        self.label.setVisible(state)
        
    def update_label(self):
        """Update the annotated shape's label contents"""
        self.label.update_text()

    def get_text(self):
        """
        Return text associated to current shape
        (see :py:class:`guiqwt.label.ObjectInfo`)
        """
        text = ""
        title = self.title().text()
        if title:
            text += "<b>%s</b>" % title
        subtitle = self.annotationparam.subtitle
        if subtitle:
            if text:
                text += "<br>"
            text += "<i>%s</i>" % subtitle
        if self.area_computations_visible:
            infos = self.get_infos()
            if infos:
                if text:
                    text += "<br>"
                text += infos
        return text

    def x_to_str(self, x):
        """Convert x (float) to a string
        (with associated unit and uncertainty)"""
        param = self.annotationparam
        if self.plot() is None:
            return ''
        else:
            xunit = self.plot().get_axis_unit(self.xAxis())
            fmt = param.format
            if param.uncertainty:
<<<<<<< HEAD
                fmt += u(" ± ")+(fmt % (x*param.uncertainty))
            return (fmt+" "+xunit) % x
=======
                fmt += u" ± "+(fmt % (x*param.uncertainty))
            if xunit is not None:
                return (fmt+" "+xunit) % x
            else:
                return (fmt) % x    
>>>>>>> f081afec

    def y_to_str(self, y):
        """Convert y (float) to a string
        (with associated unit and uncertainty)"""
        param = self.annotationparam
        if self.plot() is None:
            return ''
        else:
            yunit = self.plot().get_axis_unit(self.yAxis())
            fmt = param.format
            if param.uncertainty:
<<<<<<< HEAD
                fmt += u(" ± ")+(fmt % (y*param.uncertainty))
            return (fmt+" "+yunit) % y
=======
                fmt += u" ± "+(fmt % (y*param.uncertainty))
            if yunit is not None:
                return (fmt+" "+yunit) % y
            else:
                return (fmt) % y
>>>>>>> f081afec
                
    def get_center(self):
        """Return shape center coordinates: (xc, yc)"""
        return self.shape.get_center()
        
    def get_tr_center(self):
        """Return shape center coordinates after applying transform matrix"""
        raise NotImplementedError
        
    def get_tr_center_str(self):
        """Return center coordinates as a string (with units)"""
        xc, yc = self.get_tr_center()
        return "( %s ; %s )" % (self.x_to_str(xc), self.y_to_str(yc))
        
    def get_tr_size(self):
        """Return shape size after applying transform matrix"""
        raise NotImplementedError
        
    def get_tr_size_str(self):
        """Return size as a string (with units)"""
        xs, ys = self.get_tr_size()
        return "%s x %s" % (self.x_to_str(xs), self.y_to_str(ys))
        
    def get_infos(self):
        """Return formatted string with informations on current shape"""
        pass
        
    def set_label_position(self):
        """Set label position, for instance based on shape position"""
        raise NotImplementedError
    
    def apply_transform_matrix(self, x, y):
        V = np.array([x, y, 1.])
        W = np.dot(V, self.annotationparam.transform_matrix)
        return W[0], W[1]
    
    def get_transformed_coords(self, handle1, handle2):
        x1, y1 = self.apply_transform_matrix(*self.shape.points[handle1])
        x2, y2 = self.apply_transform_matrix(*self.shape.points[handle2])
        return x1, y1, x2, y2

    #----IBasePlotItem API------------------------------------------------------
    def hit_test(self, pos):
        return self.shape.poly_hit_test(self.plot(),
                                        self.xAxis(), self.yAxis(), pos)
            
    def move_point_to(self, handle, pos, ctrl=None):
        self.shape.move_point_to(handle, pos, ctrl)
        self.set_label_position()
        if self.plot():
            self.plot().emit(SIG_ANNOTATION_CHANGED, self)

    def move_shape(self, old_pos, new_pos):
        self.shape.move_shape(old_pos, new_pos)
        self.label.move_local_shape(old_pos, new_pos)
        
    def move_local_shape(self, old_pos, new_pos):
        old_pt = canvas_to_axes(self, old_pos)
        new_pt = canvas_to_axes(self, new_pos)
        self.shape.move_shape(old_pt, new_pt)
        self.set_label_position()
        if self.plot():
            self.plot().emit(SIG_ITEM_MOVED, self, *(old_pt+new_pt))
            self.plot().emit(SIG_ANNOTATION_CHANGED, self)
            
    def move_with_selection(self, delta_x, delta_y):
        """
        Translate the shape together with other selected items
        delta_x, delta_y: translation in plot coordinates
        """
        self.shape.move_with_selection(delta_x, delta_y)
        self.label.move_with_selection(delta_x, delta_y)
        self.plot().emit(SIG_ANNOTATION_CHANGED, self)

    def select(self):
        """Select item"""
        AbstractShape.select(self)
        self.shape.select()
    
    def unselect(self):
        """Unselect item"""
        AbstractShape.unselect(self)
        self.shape.unselect()

    def get_item_parameters(self, itemparams):
        self.shape.get_item_parameters(itemparams)
        self.label.get_item_parameters(itemparams)
        self.annotationparam.update_param(self)
        itemparams.add("AnnotationParam", self, self.annotationparam)
    
    def set_item_parameters(self, itemparams):
        self.shape.set_item_parameters(itemparams)
        self.label.set_item_parameters(itemparams)
        update_dataset(self.annotationparam, itemparams.get("AnnotationParam"),
                       visible_only=True)
        self.annotationparam.update_annotation(self)

assert_interfaces_valid(AnnotatedShape)


class AnnotatedPoint(AnnotatedShape):
    """
    Construct an annotated point at coordinates (x, y) 
    with properties set with *annotationparam* 
    (see :py:class:`guiqwt.styles.AnnotationParam`)
    """
    SHAPE_CLASS = PointShape
    LABEL_ANCHOR = "TL"
    def __init__(self, x=0, y=0, annotationparam=None):
        AnnotatedShape.__init__(self, annotationparam)
        self.set_pos(x, y)
        
    #----Public API-------------------------------------------------------------
    def set_pos(self, x, y):
        """Set the point coordinates to (x, y)"""
        self.shape.set_pos(x, y)
        self.set_label_position()

    def get_pos(self):
        """Return the point coordinates"""
        return self.shape.get_pos()
        
    #----AnnotatedShape API-----------------------------------------------------
    def create_shape(self):
        """Return the shape object associated to this annotated shape object"""
        shape = self.SHAPE_CLASS(0, 0)
        return shape

    def set_label_position(self):
        """Set label position, for instance based on shape position"""
        x, y = self.shape.points[0]
        self.label.set_pos(x, y)
        
    #----AnnotatedShape API-----------------------------------------------------
    def get_infos(self):
        """Return formatted string with informations on current shape"""
        xt, yt = self.apply_transform_matrix(*self.shape.points[0])
        return "( %s ; %s )" % (self.x_to_str(xt), self.y_to_str(yt))
        

class AnnotatedSegment(AnnotatedShape):
    """
    Construct an annotated segment between coordinates (x1, y1) and 
    (x2, y2) with properties set with *annotationparam* 
    (see :py:class:`guiqwt.styles.AnnotationParam`)
    """
    SHAPE_CLASS = SegmentShape
    LABEL_ANCHOR = "C"
    def __init__(self, x1=0, y1=0, x2=0, y2=0, annotationparam=None):
        AnnotatedShape.__init__(self, annotationparam)
        self.set_rect(x1, y1, x2, y2)
        
    #----Public API-------------------------------------------------------------
    def set_rect(self, x1, y1, x2, y2):
        """
        Set the coordinates of the shape's top-left corner to (x1, y1), 
        and of its bottom-right corner to (x2, y2).
        """
        self.shape.set_rect(x1, y1, x2, y2)
        self.set_label_position()

    def get_rect(self):
        """
        Return the coordinates of the shape's top-left and bottom-right corners
        """
        return self.shape.get_rect()
        
    def get_tr_length(self):
        """Return segment length after applying transform matrix"""
        return compute_distance(*self.get_transformed_coords(0, 1))
    
    #----AnnotatedShape API-----------------------------------------------------
    def set_label_position(self):
        """Set label position, for instance based on shape position"""
        x1, y1, x2, y2 = self.get_rect()
        self.label.set_pos(*compute_center(x1, y1, x2, y2))
        
    #----AnnotatedShape API-----------------------------------------------------
    def get_infos(self):
        """Return formatted string with informations on current shape"""
        return _("Distance:") + " " + self.x_to_str(self.get_tr_length())


class AnnotatedRectangle(AnnotatedShape):
    """
    Construct an annotated rectangle between coordinates (x1, y1) and 
    (x2, y2) with properties set with *annotationparam* 
    (see :py:class:`guiqwt.styles.AnnotationParam`)
    """
    SHAPE_CLASS = RectangleShape
    LABEL_ANCHOR = "TL"
    def __init__(self, x1=0, y1=0, x2=0, y2=0, annotationparam=None):
        AnnotatedShape.__init__(self, annotationparam)
        self.set_rect(x1, y1, x2, y2)
        
    #----Public API-------------------------------------------------------------
    def set_rect(self, x1, y1, x2, y2):
        """
        Set the coordinates of the shape's top-left corner to (x1, y1), 
        and of its bottom-right corner to (x2, y2).
        """
        self.shape.set_rect(x1, y1, x2, y2)
        self.set_label_position()

    def get_rect(self):
        """
        Return the coordinates of the shape's top-left and bottom-right corners
        """
        return self.shape.get_rect()
        
    #----AnnotatedShape API-----------------------------------------------------
    def set_label_position(self):
        """Set label position, for instance based on shape position"""
        x_label, y_label = self.shape.points.min(axis=0)
        self.label.set_pos(x_label, y_label)
    
    def get_computations_text(self):
        """Return formatted string with informations on current shape"""
        tdict = self.get_string_dict()
        return "%(center_n)s ( %(center)s )<br>%(size_n)s %(size)s" % tdict
        
    def get_tr_center(self):
        """Return shape center coordinates after applying transform matrix"""
        return compute_center(*self.get_transformed_coords(0, 2))
        
    def get_tr_size(self):
        """Return shape size after applying transform matrix"""
        return compute_rect_size(*self.get_transformed_coords(0, 2))
        
    def get_infos(self):
        """Return formatted string with informations on current shape"""
        return "<br>".join([
                            _("Center:") + " " + self.get_tr_center_str(),
                            _("Size:") + " " + self.get_tr_size_str(),
                            ])


class AnnotatedObliqueRectangle(AnnotatedRectangle):
    """
    Construct an annotated oblique rectangle between coordinates (x0, y0),
    (x1, y1), (x2, y2) and (x3, y3) with properties set with *annotationparam* 
    (see :py:class:`guiqwt.styles.AnnotationParam`)
    """
    SHAPE_CLASS = ObliqueRectangleShape
    LABEL_ANCHOR = "C"
    def __init__(self, x0=0, y0=0, x1=0, y1=0, x2=0, y2=0, x3=0, y3=0,
                 annotationparam=None):
        AnnotatedShape.__init__(self, annotationparam)
        self.set_rect(x0, y0, x1, y1, x2, y2, x3, y3)
        
    #----Public API-------------------------------------------------------------
    def get_tr_angle(self):
        """Return X-diameter angle with horizontal direction,
        after applying transform matrix"""
        xcoords = self.get_transformed_coords(0, 1)
        _x, yr1 = self.apply_transform_matrix(1., 1.)
        _x, yr2 = self.apply_transform_matrix(1., 2.)
        return (compute_angle(reverse=yr1 > yr2, *xcoords)+90)%180-90
        
    def get_bounding_rect_coords(self):
        """Return bounding rectangle coordinates (in plot coordinates)"""
        return self.shape.get_bounding_rect_coords()
        
    #----AnnotatedShape API-----------------------------------------------------
    def create_shape(self):
        """Return the shape object associated to this annotated shape object"""
        shape = self.SHAPE_CLASS(0, 0, 0, 0, 0, 0, 0, 0)
        return shape
        
    #----AnnotatedShape API-----------------------------------------------------
    def set_label_position(self):
        """Set label position, for instance based on shape position"""
        self.label.set_pos(*self.get_center())
        
    #----RectangleShape API-----------------------------------------------------
    def set_rect(self, x0, y0, x1, y1, x2, y2, x3, y3):
        """
        Set the rectangle corners coordinates:
            (x0, y0): top-left corner
            (x1, y1): top-right corner
            (x2, y2): bottom-right corner
            (x3, y3): bottom-left corner
            
            x: additionnal points
            
            (x0, y0)------>(x1, y1)
                ↑             |
                |             |
                x             x
                |             |
                |             ↓
            (x3, y3)<------(x2, y2)
        """
        self.shape.set_rect(x0, y0, x1, y1, x2, y2, x3, y3)
        self.set_label_position()
        
    def get_tr_size(self):
        """Return shape size after applying transform matrix"""
        dx = compute_distance(*self.get_transformed_coords(0, 1))
        dy = compute_distance(*self.get_transformed_coords(0, 3))
        return dx, dy
        
    #----AnnotatedShape API-----------------------------------------------------
    def get_infos(self):
        """Return formatted string with informations on current shape"""
        return "<br>".join([
                            _("Center:") + " " + self.get_tr_center_str(),
                            _("Size:") + " " + self.get_tr_size_str(),
                            _("Angle:") + u(" %.1f°") % self.get_tr_angle(),
                            ])
    

class AnnotatedEllipse(AnnotatedShape):
    """
    Construct an annotated ellipse with X-axis diameter between 
    coordinates (x1, y1) and (x2, y2) 
    and properties set with *annotationparam* 
    (see :py:class:`guiqwt.styles.AnnotationParam`)
    """
    SHAPE_CLASS = EllipseShape
    LABEL_ANCHOR = "C"
    def __init__(self, x1=0, y1=0, x2=0, y2=0, annotationparam=None):
        AnnotatedShape.__init__(self, annotationparam)
        self.set_xdiameter(x1, y1, x2, y2)

    #----Public API-------------------------------------------------------------
    def set_xdiameter(self, x0, y0, x1, y1):
        """Set the coordinates of the ellipse's X-axis diameter
        Warning: transform matrix is not applied here"""
        self.shape.set_xdiameter(x0, y0, x1, y1)
        self.set_label_position()
                         
    def get_xdiameter(self):
        """Return the coordinates of the ellipse's X-axis diameter
        Warning: transform matrix is not applied here"""
        return self.shape.get_xdiameter()

    def set_ydiameter(self, x2, y2, x3, y3):
        """Set the coordinates of the ellipse's Y-axis diameter
        Warning: transform matrix is not applied here"""
        self.shape.set_ydiameter(x2, y2, x3, y3)
        self.set_label_position()
                         
    def get_ydiameter(self):
        """Return the coordinates of the ellipse's Y-axis diameter
        Warning: transform matrix is not applied here"""
        return self.shape.get_ydiameter()

    def get_rect(self):
        return self.shape.get_rect()
    
    def set_rect(self, x0, y0, x1, y1):
        raise NotImplementedError
        
    def get_tr_angle(self):
        """Return X-diameter angle with horizontal direction,
        after applying transform matrix"""
        xcoords = self.get_transformed_coords(0, 1)
        _x, yr1 = self.apply_transform_matrix(1., 1.)
        _x, yr2 = self.apply_transform_matrix(1., 2.)
        return (compute_angle(reverse=yr1 > yr2, *xcoords)+90)%180-90
        
    #----AnnotatedShape API-----------------------------------------------------
    def set_label_position(self):
        """Set label position, for instance based on shape position"""
        x_label, y_label = self.shape.points.mean(axis=0)
        self.label.set_pos(x_label, y_label)
        
    def get_tr_center(self):
        """Return center coordinates: (xc, yc)"""
        return compute_center(*self.get_transformed_coords(0, 1))
        
    def get_tr_size(self):
        """Return shape size after applying transform matrix"""
        xcoords = self.get_transformed_coords(0, 1)
        ycoords = self.get_transformed_coords(2, 3)
        dx = compute_distance(*xcoords)
        dy = compute_distance(*ycoords)
        if np.fabs(self.get_tr_angle()) > 45:
            dx, dy = dy, dx
        return dx, dy
        
    def get_infos(self):
        """Return formatted string with informations on current shape"""
        return "<br>".join([
                            _("Center:") + " " + self.get_tr_center_str(),
                            _("Size:") + " " + self.get_tr_size_str(),
                            _("Angle:") + u(" %.1f°") % self.get_tr_angle(),
                            ])
        

class AnnotatedCircle(AnnotatedEllipse):
    """
    Construct an annotated circle with diameter between coordinates 
    (x1, y1) and (x2, y2) and properties set with *annotationparam* 
    (see :py:class:`guiqwt.styles.AnnotationParam`)
    """
    def __init__(self, x1=0, y1=0, x2=0, y2=0, annotationparam=None):
        AnnotatedEllipse.__init__(self, x1, y1, x2, y2, annotationparam)
        
    def get_tr_diameter(self):
        """Return circle diameter after applying transform matrix"""
        return compute_distance(*self.get_transformed_coords(0, 1))
        
    #----AnnotatedShape API-------------------------------------------------
    def get_infos(self):
        """Return formatted string with informations on current shape"""
        return "<br>".join([
                    _("Center:")+" "+self.get_tr_center_str(),
                    _("Diameter:")+" "+self.x_to_str(self.get_tr_diameter()),
                            ])

    #----AnnotatedEllipse API---------------------------------------------------
    def set_rect(self, x0, y0, x1, y1):
        self.shape.set_rect(x0, y0, x1, y1)
<|MERGE_RESOLUTION|>--- conflicted
+++ resolved
@@ -1,651 +1,641 @@
-# -*- coding: utf-8 -*-
-#
-# Copyright © 2009-2010 CEA
-# Pierre Raybaut
-# Licensed under the terms of the CECILL License
-# (see guiqwt/__init__.py for details)
-
-# pylint: disable=C0103
-
-"""
-guiqwt.annotations
-------------------
-
-The `annotations` module provides annotated shapes:
-    * :py:class:`guiqwt.annotations.AnnotatedPoint`
-    * :py:class:`guiqwt.annotations.AnnotatedSegment`
-    * :py:class:`guiqwt.annotations.AnnotatedRectangle`
-    * :py:class:`guiqwt.annotations.AnnotatedObliqueRectangle`
-    * :py:class:`guiqwt.annotations.AnnotatedEllipse`
-    * :py:class:`guiqwt.annotations.AnnotatedCircle`
-
-An annotated shape is a plot item (derived from QwtPlotItem) that may be 
-displayed on a 2D plotting widget like :py:class:`guiqwt.curve.CurvePlot` 
-or :py:class:`guiqwt.image.ImagePlot`.
-
-.. seealso:: module :py:mod:`guiqwt.shapes`
-
-Examples
-~~~~~~~~
-
-An annotated shape may be created:
-    * from the associated plot item class (e.g. `AnnotatedCircle` to 
-      create an annotated circle): the item properties are then assigned 
-      by creating the appropriate style parameters object
-      (:py:class:`guiqwt.styles.AnnotationParam`)
-      
->>> from guiqwt.annotations import AnnotatedCircle
->>> from guiqwt.styles import AnnotationParam
->>> param = AnnotationParam()
->>> param.title = 'My circle'
->>> circle_item = AnnotatedCircle(0., 2., 4., 0., param)
-      
-    * or using the `plot item builder` (see :py:func:`guiqwt.builder.make`):
-      
->>> from guiqwt.builder import make
->>> circle_item = make.annotated_circle(0., 2., 4., 0., title='My circle')
-
-Reference
-~~~~~~~~~
-
-.. autoclass:: AnnotatedPoint
-   :members:
-   :inherited-members:
-.. autoclass:: AnnotatedSegment
-   :members:
-   :inherited-members:
-.. autoclass:: AnnotatedRectangle
-   :members:
-   :inherited-members:
-.. autoclass:: AnnotatedObliqueRectangle
-   :members:
-   :inherited-members:
-.. autoclass:: AnnotatedEllipse
-   :members:
-   :inherited-members:
-.. autoclass:: AnnotatedCircle
-   :members:
-   :inherited-members:
-"""
-
-import numpy as np
-
-from guidata.utils import update_dataset, assert_interfaces_valid
-from guidata.py3compat import u
-
-# Local imports
-from guiqwt.config import CONF, _
-from guiqwt.styles import LabelParam, AnnotationParam
-from guiqwt.shapes import (AbstractShape, RectangleShape, EllipseShape,
-                           SegmentShape, PointShape, ObliqueRectangleShape)
-from guiqwt.label import DataInfoLabel
-from guiqwt.interfaces import IBasePlotItem, IShapeItemType, ISerializableType
-from guiqwt.signals import SIG_ANNOTATION_CHANGED, SIG_ITEM_MOVED
-from guiqwt.geometry import (compute_center, compute_rect_size,
-                             compute_distance, compute_angle)
-from guiqwt.baseplot import canvas_to_axes
-
-
-class AnnotatedShape(AbstractShape):
-    """
-    Construct an annotated shape with properties set with
-    *annotationparam* (see :py:class:`guiqwt.styles.AnnotationParam`)
-    """
-    __implements__ = (IBasePlotItem, ISerializableType)
-    SHAPE_CLASS = None
-    LABEL_ANCHOR = None
-    def __init__(self, annotationparam=None):
-        AbstractShape.__init__(self)
-        assert self.LABEL_ANCHOR is not None
-        self.shape = self.create_shape()
-        self.label = self.create_label()
-        self.area_computations_visible = True
-        if annotationparam is None:
-            self.annotationparam = AnnotationParam(_("Annotation"),
-                                                   icon="annotation.png")
-        else:
-            self.annotationparam = annotationparam
-            self.annotationparam.update_annotation(self)
-        
-    def types(self):
-        return (IShapeItemType, ISerializableType)
-    
-    def __reduce__(self):
-        self.annotationparam.update_param(self)
-        state = (self.shape, self.label, self.annotationparam)
-        return (self.__class__, (), state)
-
-    def __setstate__(self, state):
-        shape, label, param = state
-        self.shape = shape
-        self.label = label
-        self.annotationparam = param
-        self.annotationparam.update_annotation(self)
-
-    def serialize(self, writer):
-        """Serialize object to HDF5 writer"""
-        writer.write(self.annotationparam, group_name='annotationparam')
-        self.shape.serialize(writer)
-        self.label.serialize(writer)
-    
-    def deserialize(self, reader):
-        """Deserialize object from HDF5 reader"""
-        self.annotationparam = AnnotationParam(_("Annotation"),
-                                               icon="annotation.png")
-        reader.read('annotationparam', instance=self.annotationparam)
-        self.annotationparam.update_annotation(self)
-        self.shape.deserialize(reader)
-        self.label.deserialize(reader)
-    
-    def set_style(self, section, option):
-        self.shape.set_style(section, option)
-        
-    #----QwtPlotItem API--------------------------------------------------------
-    def draw(self, painter, xMap, yMap, canvasRect):
-        self.shape.draw(painter, xMap, yMap, canvasRect)
-        if self.label.isVisible():
-            self.label.draw(painter, xMap, yMap, canvasRect)
-        
-    #----Public API-------------------------------------------------------------
-    def create_shape(self):
-        """Return the shape object associated to this annotated shape object"""
-        shape = self.SHAPE_CLASS(0, 0, 1, 1)
-        return shape
-        
-    def create_label(self):
-        """Return the label object associated to this annotated shape object"""
-        label_param = LabelParam(_("Label"), icon='label.png')
-        label_param.read_config(CONF, "plot", "shape/label")
-        label_param.anchor = self.LABEL_ANCHOR
-        return DataInfoLabel(label_param, [self])
-        
-    def is_label_visible(self):
-        """Return True if associated label is visible"""
-        return self.label.isVisible()
-        
-    def set_label_visible(self, state):
-        """Set the annotated shape's label visibility"""
-        self.label.setVisible(state)
-        
-    def update_label(self):
-        """Update the annotated shape's label contents"""
-        self.label.update_text()
-
-    def get_text(self):
-        """
-        Return text associated to current shape
-        (see :py:class:`guiqwt.label.ObjectInfo`)
-        """
-        text = ""
-        title = self.title().text()
-        if title:
-            text += "<b>%s</b>" % title
-        subtitle = self.annotationparam.subtitle
-        if subtitle:
-            if text:
-                text += "<br>"
-            text += "<i>%s</i>" % subtitle
-        if self.area_computations_visible:
-            infos = self.get_infos()
-            if infos:
-                if text:
-                    text += "<br>"
-                text += infos
-        return text
-
-    def x_to_str(self, x):
-        """Convert x (float) to a string
-        (with associated unit and uncertainty)"""
-        param = self.annotationparam
-        if self.plot() is None:
-            return ''
-        else:
-            xunit = self.plot().get_axis_unit(self.xAxis())
-            fmt = param.format
-            if param.uncertainty:
-<<<<<<< HEAD
-                fmt += u(" ± ")+(fmt % (x*param.uncertainty))
-            return (fmt+" "+xunit) % x
-=======
-                fmt += u" ± "+(fmt % (x*param.uncertainty))
-            if xunit is not None:
-                return (fmt+" "+xunit) % x
-            else:
-                return (fmt) % x    
->>>>>>> f081afec
-
-    def y_to_str(self, y):
-        """Convert y (float) to a string
-        (with associated unit and uncertainty)"""
-        param = self.annotationparam
-        if self.plot() is None:
-            return ''
-        else:
-            yunit = self.plot().get_axis_unit(self.yAxis())
-            fmt = param.format
-            if param.uncertainty:
-<<<<<<< HEAD
-                fmt += u(" ± ")+(fmt % (y*param.uncertainty))
-            return (fmt+" "+yunit) % y
-=======
-                fmt += u" ± "+(fmt % (y*param.uncertainty))
-            if yunit is not None:
-                return (fmt+" "+yunit) % y
-            else:
-                return (fmt) % y
->>>>>>> f081afec
-                
-    def get_center(self):
-        """Return shape center coordinates: (xc, yc)"""
-        return self.shape.get_center()
-        
-    def get_tr_center(self):
-        """Return shape center coordinates after applying transform matrix"""
-        raise NotImplementedError
-        
-    def get_tr_center_str(self):
-        """Return center coordinates as a string (with units)"""
-        xc, yc = self.get_tr_center()
-        return "( %s ; %s )" % (self.x_to_str(xc), self.y_to_str(yc))
-        
-    def get_tr_size(self):
-        """Return shape size after applying transform matrix"""
-        raise NotImplementedError
-        
-    def get_tr_size_str(self):
-        """Return size as a string (with units)"""
-        xs, ys = self.get_tr_size()
-        return "%s x %s" % (self.x_to_str(xs), self.y_to_str(ys))
-        
-    def get_infos(self):
-        """Return formatted string with informations on current shape"""
-        pass
-        
-    def set_label_position(self):
-        """Set label position, for instance based on shape position"""
-        raise NotImplementedError
-    
-    def apply_transform_matrix(self, x, y):
-        V = np.array([x, y, 1.])
-        W = np.dot(V, self.annotationparam.transform_matrix)
-        return W[0], W[1]
-    
-    def get_transformed_coords(self, handle1, handle2):
-        x1, y1 = self.apply_transform_matrix(*self.shape.points[handle1])
-        x2, y2 = self.apply_transform_matrix(*self.shape.points[handle2])
-        return x1, y1, x2, y2
-
-    #----IBasePlotItem API------------------------------------------------------
-    def hit_test(self, pos):
-        return self.shape.poly_hit_test(self.plot(),
-                                        self.xAxis(), self.yAxis(), pos)
-            
-    def move_point_to(self, handle, pos, ctrl=None):
-        self.shape.move_point_to(handle, pos, ctrl)
-        self.set_label_position()
-        if self.plot():
-            self.plot().emit(SIG_ANNOTATION_CHANGED, self)
-
-    def move_shape(self, old_pos, new_pos):
-        self.shape.move_shape(old_pos, new_pos)
-        self.label.move_local_shape(old_pos, new_pos)
-        
-    def move_local_shape(self, old_pos, new_pos):
-        old_pt = canvas_to_axes(self, old_pos)
-        new_pt = canvas_to_axes(self, new_pos)
-        self.shape.move_shape(old_pt, new_pt)
-        self.set_label_position()
-        if self.plot():
-            self.plot().emit(SIG_ITEM_MOVED, self, *(old_pt+new_pt))
-            self.plot().emit(SIG_ANNOTATION_CHANGED, self)
-            
-    def move_with_selection(self, delta_x, delta_y):
-        """
-        Translate the shape together with other selected items
-        delta_x, delta_y: translation in plot coordinates
-        """
-        self.shape.move_with_selection(delta_x, delta_y)
-        self.label.move_with_selection(delta_x, delta_y)
-        self.plot().emit(SIG_ANNOTATION_CHANGED, self)
-
-    def select(self):
-        """Select item"""
-        AbstractShape.select(self)
-        self.shape.select()
-    
-    def unselect(self):
-        """Unselect item"""
-        AbstractShape.unselect(self)
-        self.shape.unselect()
-
-    def get_item_parameters(self, itemparams):
-        self.shape.get_item_parameters(itemparams)
-        self.label.get_item_parameters(itemparams)
-        self.annotationparam.update_param(self)
-        itemparams.add("AnnotationParam", self, self.annotationparam)
-    
-    def set_item_parameters(self, itemparams):
-        self.shape.set_item_parameters(itemparams)
-        self.label.set_item_parameters(itemparams)
-        update_dataset(self.annotationparam, itemparams.get("AnnotationParam"),
-                       visible_only=True)
-        self.annotationparam.update_annotation(self)
-
-assert_interfaces_valid(AnnotatedShape)
-
-
-class AnnotatedPoint(AnnotatedShape):
-    """
-    Construct an annotated point at coordinates (x, y) 
-    with properties set with *annotationparam* 
-    (see :py:class:`guiqwt.styles.AnnotationParam`)
-    """
-    SHAPE_CLASS = PointShape
-    LABEL_ANCHOR = "TL"
-    def __init__(self, x=0, y=0, annotationparam=None):
-        AnnotatedShape.__init__(self, annotationparam)
-        self.set_pos(x, y)
-        
-    #----Public API-------------------------------------------------------------
-    def set_pos(self, x, y):
-        """Set the point coordinates to (x, y)"""
-        self.shape.set_pos(x, y)
-        self.set_label_position()
-
-    def get_pos(self):
-        """Return the point coordinates"""
-        return self.shape.get_pos()
-        
-    #----AnnotatedShape API-----------------------------------------------------
-    def create_shape(self):
-        """Return the shape object associated to this annotated shape object"""
-        shape = self.SHAPE_CLASS(0, 0)
-        return shape
-
-    def set_label_position(self):
-        """Set label position, for instance based on shape position"""
-        x, y = self.shape.points[0]
-        self.label.set_pos(x, y)
-        
-    #----AnnotatedShape API-----------------------------------------------------
-    def get_infos(self):
-        """Return formatted string with informations on current shape"""
-        xt, yt = self.apply_transform_matrix(*self.shape.points[0])
-        return "( %s ; %s )" % (self.x_to_str(xt), self.y_to_str(yt))
-        
-
-class AnnotatedSegment(AnnotatedShape):
-    """
-    Construct an annotated segment between coordinates (x1, y1) and 
-    (x2, y2) with properties set with *annotationparam* 
-    (see :py:class:`guiqwt.styles.AnnotationParam`)
-    """
-    SHAPE_CLASS = SegmentShape
-    LABEL_ANCHOR = "C"
-    def __init__(self, x1=0, y1=0, x2=0, y2=0, annotationparam=None):
-        AnnotatedShape.__init__(self, annotationparam)
-        self.set_rect(x1, y1, x2, y2)
-        
-    #----Public API-------------------------------------------------------------
-    def set_rect(self, x1, y1, x2, y2):
-        """
-        Set the coordinates of the shape's top-left corner to (x1, y1), 
-        and of its bottom-right corner to (x2, y2).
-        """
-        self.shape.set_rect(x1, y1, x2, y2)
-        self.set_label_position()
-
-    def get_rect(self):
-        """
-        Return the coordinates of the shape's top-left and bottom-right corners
-        """
-        return self.shape.get_rect()
-        
-    def get_tr_length(self):
-        """Return segment length after applying transform matrix"""
-        return compute_distance(*self.get_transformed_coords(0, 1))
-    
-    #----AnnotatedShape API-----------------------------------------------------
-    def set_label_position(self):
-        """Set label position, for instance based on shape position"""
-        x1, y1, x2, y2 = self.get_rect()
-        self.label.set_pos(*compute_center(x1, y1, x2, y2))
-        
-    #----AnnotatedShape API-----------------------------------------------------
-    def get_infos(self):
-        """Return formatted string with informations on current shape"""
-        return _("Distance:") + " " + self.x_to_str(self.get_tr_length())
-
-
-class AnnotatedRectangle(AnnotatedShape):
-    """
-    Construct an annotated rectangle between coordinates (x1, y1) and 
-    (x2, y2) with properties set with *annotationparam* 
-    (see :py:class:`guiqwt.styles.AnnotationParam`)
-    """
-    SHAPE_CLASS = RectangleShape
-    LABEL_ANCHOR = "TL"
-    def __init__(self, x1=0, y1=0, x2=0, y2=0, annotationparam=None):
-        AnnotatedShape.__init__(self, annotationparam)
-        self.set_rect(x1, y1, x2, y2)
-        
-    #----Public API-------------------------------------------------------------
-    def set_rect(self, x1, y1, x2, y2):
-        """
-        Set the coordinates of the shape's top-left corner to (x1, y1), 
-        and of its bottom-right corner to (x2, y2).
-        """
-        self.shape.set_rect(x1, y1, x2, y2)
-        self.set_label_position()
-
-    def get_rect(self):
-        """
-        Return the coordinates of the shape's top-left and bottom-right corners
-        """
-        return self.shape.get_rect()
-        
-    #----AnnotatedShape API-----------------------------------------------------
-    def set_label_position(self):
-        """Set label position, for instance based on shape position"""
-        x_label, y_label = self.shape.points.min(axis=0)
-        self.label.set_pos(x_label, y_label)
-    
-    def get_computations_text(self):
-        """Return formatted string with informations on current shape"""
-        tdict = self.get_string_dict()
-        return "%(center_n)s ( %(center)s )<br>%(size_n)s %(size)s" % tdict
-        
-    def get_tr_center(self):
-        """Return shape center coordinates after applying transform matrix"""
-        return compute_center(*self.get_transformed_coords(0, 2))
-        
-    def get_tr_size(self):
-        """Return shape size after applying transform matrix"""
-        return compute_rect_size(*self.get_transformed_coords(0, 2))
-        
-    def get_infos(self):
-        """Return formatted string with informations on current shape"""
-        return "<br>".join([
-                            _("Center:") + " " + self.get_tr_center_str(),
-                            _("Size:") + " " + self.get_tr_size_str(),
-                            ])
-
-
-class AnnotatedObliqueRectangle(AnnotatedRectangle):
-    """
-    Construct an annotated oblique rectangle between coordinates (x0, y0),
-    (x1, y1), (x2, y2) and (x3, y3) with properties set with *annotationparam* 
-    (see :py:class:`guiqwt.styles.AnnotationParam`)
-    """
-    SHAPE_CLASS = ObliqueRectangleShape
-    LABEL_ANCHOR = "C"
-    def __init__(self, x0=0, y0=0, x1=0, y1=0, x2=0, y2=0, x3=0, y3=0,
-                 annotationparam=None):
-        AnnotatedShape.__init__(self, annotationparam)
-        self.set_rect(x0, y0, x1, y1, x2, y2, x3, y3)
-        
-    #----Public API-------------------------------------------------------------
-    def get_tr_angle(self):
-        """Return X-diameter angle with horizontal direction,
-        after applying transform matrix"""
-        xcoords = self.get_transformed_coords(0, 1)
-        _x, yr1 = self.apply_transform_matrix(1., 1.)
-        _x, yr2 = self.apply_transform_matrix(1., 2.)
-        return (compute_angle(reverse=yr1 > yr2, *xcoords)+90)%180-90
-        
-    def get_bounding_rect_coords(self):
-        """Return bounding rectangle coordinates (in plot coordinates)"""
-        return self.shape.get_bounding_rect_coords()
-        
-    #----AnnotatedShape API-----------------------------------------------------
-    def create_shape(self):
-        """Return the shape object associated to this annotated shape object"""
-        shape = self.SHAPE_CLASS(0, 0, 0, 0, 0, 0, 0, 0)
-        return shape
-        
-    #----AnnotatedShape API-----------------------------------------------------
-    def set_label_position(self):
-        """Set label position, for instance based on shape position"""
-        self.label.set_pos(*self.get_center())
-        
-    #----RectangleShape API-----------------------------------------------------
-    def set_rect(self, x0, y0, x1, y1, x2, y2, x3, y3):
-        """
-        Set the rectangle corners coordinates:
-            (x0, y0): top-left corner
-            (x1, y1): top-right corner
-            (x2, y2): bottom-right corner
-            (x3, y3): bottom-left corner
-            
-            x: additionnal points
-            
-            (x0, y0)------>(x1, y1)
-                ↑             |
-                |             |
-                x             x
-                |             |
-                |             ↓
-            (x3, y3)<------(x2, y2)
-        """
-        self.shape.set_rect(x0, y0, x1, y1, x2, y2, x3, y3)
-        self.set_label_position()
-        
-    def get_tr_size(self):
-        """Return shape size after applying transform matrix"""
-        dx = compute_distance(*self.get_transformed_coords(0, 1))
-        dy = compute_distance(*self.get_transformed_coords(0, 3))
-        return dx, dy
-        
-    #----AnnotatedShape API-----------------------------------------------------
-    def get_infos(self):
-        """Return formatted string with informations on current shape"""
-        return "<br>".join([
-                            _("Center:") + " " + self.get_tr_center_str(),
-                            _("Size:") + " " + self.get_tr_size_str(),
-                            _("Angle:") + u(" %.1f°") % self.get_tr_angle(),
-                            ])
-    
-
-class AnnotatedEllipse(AnnotatedShape):
-    """
-    Construct an annotated ellipse with X-axis diameter between 
-    coordinates (x1, y1) and (x2, y2) 
-    and properties set with *annotationparam* 
-    (see :py:class:`guiqwt.styles.AnnotationParam`)
-    """
-    SHAPE_CLASS = EllipseShape
-    LABEL_ANCHOR = "C"
-    def __init__(self, x1=0, y1=0, x2=0, y2=0, annotationparam=None):
-        AnnotatedShape.__init__(self, annotationparam)
-        self.set_xdiameter(x1, y1, x2, y2)
-
-    #----Public API-------------------------------------------------------------
-    def set_xdiameter(self, x0, y0, x1, y1):
-        """Set the coordinates of the ellipse's X-axis diameter
-        Warning: transform matrix is not applied here"""
-        self.shape.set_xdiameter(x0, y0, x1, y1)
-        self.set_label_position()
-                         
-    def get_xdiameter(self):
-        """Return the coordinates of the ellipse's X-axis diameter
-        Warning: transform matrix is not applied here"""
-        return self.shape.get_xdiameter()
-
-    def set_ydiameter(self, x2, y2, x3, y3):
-        """Set the coordinates of the ellipse's Y-axis diameter
-        Warning: transform matrix is not applied here"""
-        self.shape.set_ydiameter(x2, y2, x3, y3)
-        self.set_label_position()
-                         
-    def get_ydiameter(self):
-        """Return the coordinates of the ellipse's Y-axis diameter
-        Warning: transform matrix is not applied here"""
-        return self.shape.get_ydiameter()
-
-    def get_rect(self):
-        return self.shape.get_rect()
-    
-    def set_rect(self, x0, y0, x1, y1):
-        raise NotImplementedError
-        
-    def get_tr_angle(self):
-        """Return X-diameter angle with horizontal direction,
-        after applying transform matrix"""
-        xcoords = self.get_transformed_coords(0, 1)
-        _x, yr1 = self.apply_transform_matrix(1., 1.)
-        _x, yr2 = self.apply_transform_matrix(1., 2.)
-        return (compute_angle(reverse=yr1 > yr2, *xcoords)+90)%180-90
-        
-    #----AnnotatedShape API-----------------------------------------------------
-    def set_label_position(self):
-        """Set label position, for instance based on shape position"""
-        x_label, y_label = self.shape.points.mean(axis=0)
-        self.label.set_pos(x_label, y_label)
-        
-    def get_tr_center(self):
-        """Return center coordinates: (xc, yc)"""
-        return compute_center(*self.get_transformed_coords(0, 1))
-        
-    def get_tr_size(self):
-        """Return shape size after applying transform matrix"""
-        xcoords = self.get_transformed_coords(0, 1)
-        ycoords = self.get_transformed_coords(2, 3)
-        dx = compute_distance(*xcoords)
-        dy = compute_distance(*ycoords)
-        if np.fabs(self.get_tr_angle()) > 45:
-            dx, dy = dy, dx
-        return dx, dy
-        
-    def get_infos(self):
-        """Return formatted string with informations on current shape"""
-        return "<br>".join([
-                            _("Center:") + " " + self.get_tr_center_str(),
-                            _("Size:") + " " + self.get_tr_size_str(),
-                            _("Angle:") + u(" %.1f°") % self.get_tr_angle(),
-                            ])
-        
-
-class AnnotatedCircle(AnnotatedEllipse):
-    """
-    Construct an annotated circle with diameter between coordinates 
-    (x1, y1) and (x2, y2) and properties set with *annotationparam* 
-    (see :py:class:`guiqwt.styles.AnnotationParam`)
-    """
-    def __init__(self, x1=0, y1=0, x2=0, y2=0, annotationparam=None):
-        AnnotatedEllipse.__init__(self, x1, y1, x2, y2, annotationparam)
-        
-    def get_tr_diameter(self):
-        """Return circle diameter after applying transform matrix"""
-        return compute_distance(*self.get_transformed_coords(0, 1))
-        
-    #----AnnotatedShape API-------------------------------------------------
-    def get_infos(self):
-        """Return formatted string with informations on current shape"""
-        return "<br>".join([
-                    _("Center:")+" "+self.get_tr_center_str(),
-                    _("Diameter:")+" "+self.x_to_str(self.get_tr_diameter()),
-                            ])
-
-    #----AnnotatedEllipse API---------------------------------------------------
-    def set_rect(self, x0, y0, x1, y1):
-        self.shape.set_rect(x0, y0, x1, y1)
+# -*- coding: utf-8 -*-
+#
+# Copyright © 2009-2010 CEA
+# Pierre Raybaut
+# Licensed under the terms of the CECILL License
+# (see guiqwt/__init__.py for details)
+
+# pylint: disable=C0103
+
+"""
+guiqwt.annotations
+------------------
+
+The `annotations` module provides annotated shapes:
+    * :py:class:`guiqwt.annotations.AnnotatedPoint`
+    * :py:class:`guiqwt.annotations.AnnotatedSegment`
+    * :py:class:`guiqwt.annotations.AnnotatedRectangle`
+    * :py:class:`guiqwt.annotations.AnnotatedObliqueRectangle`
+    * :py:class:`guiqwt.annotations.AnnotatedEllipse`
+    * :py:class:`guiqwt.annotations.AnnotatedCircle`
+
+An annotated shape is a plot item (derived from QwtPlotItem) that may be 
+displayed on a 2D plotting widget like :py:class:`guiqwt.curve.CurvePlot` 
+or :py:class:`guiqwt.image.ImagePlot`.
+
+.. seealso:: module :py:mod:`guiqwt.shapes`
+
+Examples
+~~~~~~~~
+
+An annotated shape may be created:
+    * from the associated plot item class (e.g. `AnnotatedCircle` to 
+      create an annotated circle): the item properties are then assigned 
+      by creating the appropriate style parameters object
+      (:py:class:`guiqwt.styles.AnnotationParam`)
+      
+>>> from guiqwt.annotations import AnnotatedCircle
+>>> from guiqwt.styles import AnnotationParam
+>>> param = AnnotationParam()
+>>> param.title = 'My circle'
+>>> circle_item = AnnotatedCircle(0., 2., 4., 0., param)
+      
+    * or using the `plot item builder` (see :py:func:`guiqwt.builder.make`):
+      
+>>> from guiqwt.builder import make
+>>> circle_item = make.annotated_circle(0., 2., 4., 0., title='My circle')
+
+Reference
+~~~~~~~~~
+
+.. autoclass:: AnnotatedPoint
+   :members:
+   :inherited-members:
+.. autoclass:: AnnotatedSegment
+   :members:
+   :inherited-members:
+.. autoclass:: AnnotatedRectangle
+   :members:
+   :inherited-members:
+.. autoclass:: AnnotatedObliqueRectangle
+   :members:
+   :inherited-members:
+.. autoclass:: AnnotatedEllipse
+   :members:
+   :inherited-members:
+.. autoclass:: AnnotatedCircle
+   :members:
+   :inherited-members:
+"""
+
+import numpy as np
+
+from guidata.utils import update_dataset, assert_interfaces_valid
+from guidata.py3compat import u
+
+# Local imports
+from guiqwt.config import CONF, _
+from guiqwt.styles import LabelParam, AnnotationParam
+from guiqwt.shapes import (AbstractShape, RectangleShape, EllipseShape,
+                           SegmentShape, PointShape, ObliqueRectangleShape)
+from guiqwt.label import DataInfoLabel
+from guiqwt.interfaces import IBasePlotItem, IShapeItemType, ISerializableType
+from guiqwt.signals import SIG_ANNOTATION_CHANGED, SIG_ITEM_MOVED
+from guiqwt.geometry import (compute_center, compute_rect_size,
+                             compute_distance, compute_angle)
+from guiqwt.baseplot import canvas_to_axes
+
+
+class AnnotatedShape(AbstractShape):
+    """
+    Construct an annotated shape with properties set with
+    *annotationparam* (see :py:class:`guiqwt.styles.AnnotationParam`)
+    """
+    __implements__ = (IBasePlotItem, ISerializableType)
+    SHAPE_CLASS = None
+    LABEL_ANCHOR = None
+    def __init__(self, annotationparam=None):
+        AbstractShape.__init__(self)
+        assert self.LABEL_ANCHOR is not None
+        self.shape = self.create_shape()
+        self.label = self.create_label()
+        self.area_computations_visible = True
+        if annotationparam is None:
+            self.annotationparam = AnnotationParam(_("Annotation"),
+                                                   icon="annotation.png")
+        else:
+            self.annotationparam = annotationparam
+            self.annotationparam.update_annotation(self)
+        
+    def types(self):
+        return (IShapeItemType, ISerializableType)
+    
+    def __reduce__(self):
+        self.annotationparam.update_param(self)
+        state = (self.shape, self.label, self.annotationparam)
+        return (self.__class__, (), state)
+
+    def __setstate__(self, state):
+        shape, label, param = state
+        self.shape = shape
+        self.label = label
+        self.annotationparam = param
+        self.annotationparam.update_annotation(self)
+
+    def serialize(self, writer):
+        """Serialize object to HDF5 writer"""
+        writer.write(self.annotationparam, group_name='annotationparam')
+        self.shape.serialize(writer)
+        self.label.serialize(writer)
+    
+    def deserialize(self, reader):
+        """Deserialize object from HDF5 reader"""
+        self.annotationparam = AnnotationParam(_("Annotation"),
+                                               icon="annotation.png")
+        reader.read('annotationparam', instance=self.annotationparam)
+        self.annotationparam.update_annotation(self)
+        self.shape.deserialize(reader)
+        self.label.deserialize(reader)
+    
+    def set_style(self, section, option):
+        self.shape.set_style(section, option)
+        
+    #----QwtPlotItem API--------------------------------------------------------
+    def draw(self, painter, xMap, yMap, canvasRect):
+        self.shape.draw(painter, xMap, yMap, canvasRect)
+        if self.label.isVisible():
+            self.label.draw(painter, xMap, yMap, canvasRect)
+        
+    #----Public API-------------------------------------------------------------
+    def create_shape(self):
+        """Return the shape object associated to this annotated shape object"""
+        shape = self.SHAPE_CLASS(0, 0, 1, 1)
+        return shape
+        
+    def create_label(self):
+        """Return the label object associated to this annotated shape object"""
+        label_param = LabelParam(_("Label"), icon='label.png')
+        label_param.read_config(CONF, "plot", "shape/label")
+        label_param.anchor = self.LABEL_ANCHOR
+        return DataInfoLabel(label_param, [self])
+        
+    def is_label_visible(self):
+        """Return True if associated label is visible"""
+        return self.label.isVisible()
+        
+    def set_label_visible(self, state):
+        """Set the annotated shape's label visibility"""
+        self.label.setVisible(state)
+        
+    def update_label(self):
+        """Update the annotated shape's label contents"""
+        self.label.update_text()
+
+    def get_text(self):
+        """
+        Return text associated to current shape
+        (see :py:class:`guiqwt.label.ObjectInfo`)
+        """
+        text = ""
+        title = self.title().text()
+        if title:
+            text += "<b>%s</b>" % title
+        subtitle = self.annotationparam.subtitle
+        if subtitle:
+            if text:
+                text += "<br>"
+            text += "<i>%s</i>" % subtitle
+        if self.area_computations_visible:
+            infos = self.get_infos()
+            if infos:
+                if text:
+                    text += "<br>"
+                text += infos
+        return text
+
+    def x_to_str(self, x):
+        """Convert x (float) to a string
+        (with associated unit and uncertainty)"""
+        param = self.annotationparam
+        if self.plot() is None:
+            return ''
+        else:
+            xunit = self.plot().get_axis_unit(self.xAxis())
+            fmt = param.format
+            if param.uncertainty:
+                fmt += u(" ± ")+(fmt % (x*param.uncertainty))
+            if xunit is not None:
+                return (fmt+" "+xunit) % x
+            else:
+                return (fmt) % x    
+
+    def y_to_str(self, y):
+        """Convert y (float) to a string
+        (with associated unit and uncertainty)"""
+        param = self.annotationparam
+        if self.plot() is None:
+            return ''
+        else:
+            yunit = self.plot().get_axis_unit(self.yAxis())
+            fmt = param.format
+            if param.uncertainty:
+                fmt += u(" ± ")+(fmt % (y*param.uncertainty))
+            if yunit is not None:
+                return (fmt+" "+yunit) % y
+            else:
+                return (fmt) % y
+                
+    def get_center(self):
+        """Return shape center coordinates: (xc, yc)"""
+        return self.shape.get_center()
+        
+    def get_tr_center(self):
+        """Return shape center coordinates after applying transform matrix"""
+        raise NotImplementedError
+        
+    def get_tr_center_str(self):
+        """Return center coordinates as a string (with units)"""
+        xc, yc = self.get_tr_center()
+        return "( %s ; %s )" % (self.x_to_str(xc), self.y_to_str(yc))
+        
+    def get_tr_size(self):
+        """Return shape size after applying transform matrix"""
+        raise NotImplementedError
+        
+    def get_tr_size_str(self):
+        """Return size as a string (with units)"""
+        xs, ys = self.get_tr_size()
+        return "%s x %s" % (self.x_to_str(xs), self.y_to_str(ys))
+        
+    def get_infos(self):
+        """Return formatted string with informations on current shape"""
+        pass
+        
+    def set_label_position(self):
+        """Set label position, for instance based on shape position"""
+        raise NotImplementedError
+    
+    def apply_transform_matrix(self, x, y):
+        V = np.array([x, y, 1.])
+        W = np.dot(V, self.annotationparam.transform_matrix)
+        return W[0], W[1]
+    
+    def get_transformed_coords(self, handle1, handle2):
+        x1, y1 = self.apply_transform_matrix(*self.shape.points[handle1])
+        x2, y2 = self.apply_transform_matrix(*self.shape.points[handle2])
+        return x1, y1, x2, y2
+
+    #----IBasePlotItem API------------------------------------------------------
+    def hit_test(self, pos):
+        return self.shape.poly_hit_test(self.plot(),
+                                        self.xAxis(), self.yAxis(), pos)
+            
+    def move_point_to(self, handle, pos, ctrl=None):
+        self.shape.move_point_to(handle, pos, ctrl)
+        self.set_label_position()
+        if self.plot():
+            self.plot().emit(SIG_ANNOTATION_CHANGED, self)
+
+    def move_shape(self, old_pos, new_pos):
+        self.shape.move_shape(old_pos, new_pos)
+        self.label.move_local_shape(old_pos, new_pos)
+        
+    def move_local_shape(self, old_pos, new_pos):
+        old_pt = canvas_to_axes(self, old_pos)
+        new_pt = canvas_to_axes(self, new_pos)
+        self.shape.move_shape(old_pt, new_pt)
+        self.set_label_position()
+        if self.plot():
+            self.plot().emit(SIG_ITEM_MOVED, self, *(old_pt+new_pt))
+            self.plot().emit(SIG_ANNOTATION_CHANGED, self)
+            
+    def move_with_selection(self, delta_x, delta_y):
+        """
+        Translate the shape together with other selected items
+        delta_x, delta_y: translation in plot coordinates
+        """
+        self.shape.move_with_selection(delta_x, delta_y)
+        self.label.move_with_selection(delta_x, delta_y)
+        self.plot().emit(SIG_ANNOTATION_CHANGED, self)
+
+    def select(self):
+        """Select item"""
+        AbstractShape.select(self)
+        self.shape.select()
+    
+    def unselect(self):
+        """Unselect item"""
+        AbstractShape.unselect(self)
+        self.shape.unselect()
+
+    def get_item_parameters(self, itemparams):
+        self.shape.get_item_parameters(itemparams)
+        self.label.get_item_parameters(itemparams)
+        self.annotationparam.update_param(self)
+        itemparams.add("AnnotationParam", self, self.annotationparam)
+    
+    def set_item_parameters(self, itemparams):
+        self.shape.set_item_parameters(itemparams)
+        self.label.set_item_parameters(itemparams)
+        update_dataset(self.annotationparam, itemparams.get("AnnotationParam"),
+                       visible_only=True)
+        self.annotationparam.update_annotation(self)
+
+assert_interfaces_valid(AnnotatedShape)
+
+
+class AnnotatedPoint(AnnotatedShape):
+    """
+    Construct an annotated point at coordinates (x, y) 
+    with properties set with *annotationparam* 
+    (see :py:class:`guiqwt.styles.AnnotationParam`)
+    """
+    SHAPE_CLASS = PointShape
+    LABEL_ANCHOR = "TL"
+    def __init__(self, x=0, y=0, annotationparam=None):
+        AnnotatedShape.__init__(self, annotationparam)
+        self.set_pos(x, y)
+        
+    #----Public API-------------------------------------------------------------
+    def set_pos(self, x, y):
+        """Set the point coordinates to (x, y)"""
+        self.shape.set_pos(x, y)
+        self.set_label_position()
+
+    def get_pos(self):
+        """Return the point coordinates"""
+        return self.shape.get_pos()
+        
+    #----AnnotatedShape API-----------------------------------------------------
+    def create_shape(self):
+        """Return the shape object associated to this annotated shape object"""
+        shape = self.SHAPE_CLASS(0, 0)
+        return shape
+
+    def set_label_position(self):
+        """Set label position, for instance based on shape position"""
+        x, y = self.shape.points[0]
+        self.label.set_pos(x, y)
+        
+    #----AnnotatedShape API-----------------------------------------------------
+    def get_infos(self):
+        """Return formatted string with informations on current shape"""
+        xt, yt = self.apply_transform_matrix(*self.shape.points[0])
+        return "( %s ; %s )" % (self.x_to_str(xt), self.y_to_str(yt))
+        
+
+class AnnotatedSegment(AnnotatedShape):
+    """
+    Construct an annotated segment between coordinates (x1, y1) and 
+    (x2, y2) with properties set with *annotationparam* 
+    (see :py:class:`guiqwt.styles.AnnotationParam`)
+    """
+    SHAPE_CLASS = SegmentShape
+    LABEL_ANCHOR = "C"
+    def __init__(self, x1=0, y1=0, x2=0, y2=0, annotationparam=None):
+        AnnotatedShape.__init__(self, annotationparam)
+        self.set_rect(x1, y1, x2, y2)
+        
+    #----Public API-------------------------------------------------------------
+    def set_rect(self, x1, y1, x2, y2):
+        """
+        Set the coordinates of the shape's top-left corner to (x1, y1), 
+        and of its bottom-right corner to (x2, y2).
+        """
+        self.shape.set_rect(x1, y1, x2, y2)
+        self.set_label_position()
+
+    def get_rect(self):
+        """
+        Return the coordinates of the shape's top-left and bottom-right corners
+        """
+        return self.shape.get_rect()
+        
+    def get_tr_length(self):
+        """Return segment length after applying transform matrix"""
+        return compute_distance(*self.get_transformed_coords(0, 1))
+    
+    #----AnnotatedShape API-----------------------------------------------------
+    def set_label_position(self):
+        """Set label position, for instance based on shape position"""
+        x1, y1, x2, y2 = self.get_rect()
+        self.label.set_pos(*compute_center(x1, y1, x2, y2))
+        
+    #----AnnotatedShape API-----------------------------------------------------
+    def get_infos(self):
+        """Return formatted string with informations on current shape"""
+        return _("Distance:") + " " + self.x_to_str(self.get_tr_length())
+
+
+class AnnotatedRectangle(AnnotatedShape):
+    """
+    Construct an annotated rectangle between coordinates (x1, y1) and 
+    (x2, y2) with properties set with *annotationparam* 
+    (see :py:class:`guiqwt.styles.AnnotationParam`)
+    """
+    SHAPE_CLASS = RectangleShape
+    LABEL_ANCHOR = "TL"
+    def __init__(self, x1=0, y1=0, x2=0, y2=0, annotationparam=None):
+        AnnotatedShape.__init__(self, annotationparam)
+        self.set_rect(x1, y1, x2, y2)
+        
+    #----Public API-------------------------------------------------------------
+    def set_rect(self, x1, y1, x2, y2):
+        """
+        Set the coordinates of the shape's top-left corner to (x1, y1), 
+        and of its bottom-right corner to (x2, y2).
+        """
+        self.shape.set_rect(x1, y1, x2, y2)
+        self.set_label_position()
+
+    def get_rect(self):
+        """
+        Return the coordinates of the shape's top-left and bottom-right corners
+        """
+        return self.shape.get_rect()
+        
+    #----AnnotatedShape API-----------------------------------------------------
+    def set_label_position(self):
+        """Set label position, for instance based on shape position"""
+        x_label, y_label = self.shape.points.min(axis=0)
+        self.label.set_pos(x_label, y_label)
+    
+    def get_computations_text(self):
+        """Return formatted string with informations on current shape"""
+        tdict = self.get_string_dict()
+        return "%(center_n)s ( %(center)s )<br>%(size_n)s %(size)s" % tdict
+        
+    def get_tr_center(self):
+        """Return shape center coordinates after applying transform matrix"""
+        return compute_center(*self.get_transformed_coords(0, 2))
+        
+    def get_tr_size(self):
+        """Return shape size after applying transform matrix"""
+        return compute_rect_size(*self.get_transformed_coords(0, 2))
+        
+    def get_infos(self):
+        """Return formatted string with informations on current shape"""
+        return "<br>".join([
+                            _("Center:") + " " + self.get_tr_center_str(),
+                            _("Size:") + " " + self.get_tr_size_str(),
+                            ])
+
+
+class AnnotatedObliqueRectangle(AnnotatedRectangle):
+    """
+    Construct an annotated oblique rectangle between coordinates (x0, y0),
+    (x1, y1), (x2, y2) and (x3, y3) with properties set with *annotationparam* 
+    (see :py:class:`guiqwt.styles.AnnotationParam`)
+    """
+    SHAPE_CLASS = ObliqueRectangleShape
+    LABEL_ANCHOR = "C"
+    def __init__(self, x0=0, y0=0, x1=0, y1=0, x2=0, y2=0, x3=0, y3=0,
+                 annotationparam=None):
+        AnnotatedShape.__init__(self, annotationparam)
+        self.set_rect(x0, y0, x1, y1, x2, y2, x3, y3)
+        
+    #----Public API-------------------------------------------------------------
+    def get_tr_angle(self):
+        """Return X-diameter angle with horizontal direction,
+        after applying transform matrix"""
+        xcoords = self.get_transformed_coords(0, 1)
+        _x, yr1 = self.apply_transform_matrix(1., 1.)
+        _x, yr2 = self.apply_transform_matrix(1., 2.)
+        return (compute_angle(reverse=yr1 > yr2, *xcoords)+90)%180-90
+        
+    def get_bounding_rect_coords(self):
+        """Return bounding rectangle coordinates (in plot coordinates)"""
+        return self.shape.get_bounding_rect_coords()
+        
+    #----AnnotatedShape API-----------------------------------------------------
+    def create_shape(self):
+        """Return the shape object associated to this annotated shape object"""
+        shape = self.SHAPE_CLASS(0, 0, 0, 0, 0, 0, 0, 0)
+        return shape
+        
+    #----AnnotatedShape API-----------------------------------------------------
+    def set_label_position(self):
+        """Set label position, for instance based on shape position"""
+        self.label.set_pos(*self.get_center())
+        
+    #----RectangleShape API-----------------------------------------------------
+    def set_rect(self, x0, y0, x1, y1, x2, y2, x3, y3):
+        """
+        Set the rectangle corners coordinates:
+            (x0, y0): top-left corner
+            (x1, y1): top-right corner
+            (x2, y2): bottom-right corner
+            (x3, y3): bottom-left corner
+            
+            x: additionnal points
+            
+            (x0, y0)------>(x1, y1)
+                ↑             |
+                |             |
+                x             x
+                |             |
+                |             ↓
+            (x3, y3)<------(x2, y2)
+        """
+        self.shape.set_rect(x0, y0, x1, y1, x2, y2, x3, y3)
+        self.set_label_position()
+        
+    def get_tr_size(self):
+        """Return shape size after applying transform matrix"""
+        dx = compute_distance(*self.get_transformed_coords(0, 1))
+        dy = compute_distance(*self.get_transformed_coords(0, 3))
+        return dx, dy
+        
+    #----AnnotatedShape API-----------------------------------------------------
+    def get_infos(self):
+        """Return formatted string with informations on current shape"""
+        return "<br>".join([
+                            _("Center:") + " " + self.get_tr_center_str(),
+                            _("Size:") + " " + self.get_tr_size_str(),
+                            _("Angle:") + u(" %.1f°") % self.get_tr_angle(),
+                            ])
+    
+
+class AnnotatedEllipse(AnnotatedShape):
+    """
+    Construct an annotated ellipse with X-axis diameter between 
+    coordinates (x1, y1) and (x2, y2) 
+    and properties set with *annotationparam* 
+    (see :py:class:`guiqwt.styles.AnnotationParam`)
+    """
+    SHAPE_CLASS = EllipseShape
+    LABEL_ANCHOR = "C"
+    def __init__(self, x1=0, y1=0, x2=0, y2=0, annotationparam=None):
+        AnnotatedShape.__init__(self, annotationparam)
+        self.set_xdiameter(x1, y1, x2, y2)
+
+    #----Public API-------------------------------------------------------------
+    def set_xdiameter(self, x0, y0, x1, y1):
+        """Set the coordinates of the ellipse's X-axis diameter
+        Warning: transform matrix is not applied here"""
+        self.shape.set_xdiameter(x0, y0, x1, y1)
+        self.set_label_position()
+                         
+    def get_xdiameter(self):
+        """Return the coordinates of the ellipse's X-axis diameter
+        Warning: transform matrix is not applied here"""
+        return self.shape.get_xdiameter()
+
+    def set_ydiameter(self, x2, y2, x3, y3):
+        """Set the coordinates of the ellipse's Y-axis diameter
+        Warning: transform matrix is not applied here"""
+        self.shape.set_ydiameter(x2, y2, x3, y3)
+        self.set_label_position()
+                         
+    def get_ydiameter(self):
+        """Return the coordinates of the ellipse's Y-axis diameter
+        Warning: transform matrix is not applied here"""
+        return self.shape.get_ydiameter()
+
+    def get_rect(self):
+        return self.shape.get_rect()
+    
+    def set_rect(self, x0, y0, x1, y1):
+        raise NotImplementedError
+        
+    def get_tr_angle(self):
+        """Return X-diameter angle with horizontal direction,
+        after applying transform matrix"""
+        xcoords = self.get_transformed_coords(0, 1)
+        _x, yr1 = self.apply_transform_matrix(1., 1.)
+        _x, yr2 = self.apply_transform_matrix(1., 2.)
+        return (compute_angle(reverse=yr1 > yr2, *xcoords)+90)%180-90
+        
+    #----AnnotatedShape API-----------------------------------------------------
+    def set_label_position(self):
+        """Set label position, for instance based on shape position"""
+        x_label, y_label = self.shape.points.mean(axis=0)
+        self.label.set_pos(x_label, y_label)
+        
+    def get_tr_center(self):
+        """Return center coordinates: (xc, yc)"""
+        return compute_center(*self.get_transformed_coords(0, 1))
+        
+    def get_tr_size(self):
+        """Return shape size after applying transform matrix"""
+        xcoords = self.get_transformed_coords(0, 1)
+        ycoords = self.get_transformed_coords(2, 3)
+        dx = compute_distance(*xcoords)
+        dy = compute_distance(*ycoords)
+        if np.fabs(self.get_tr_angle()) > 45:
+            dx, dy = dy, dx
+        return dx, dy
+        
+    def get_infos(self):
+        """Return formatted string with informations on current shape"""
+        return "<br>".join([
+                            _("Center:") + " " + self.get_tr_center_str(),
+                            _("Size:") + " " + self.get_tr_size_str(),
+                            _("Angle:") + u(" %.1f°") % self.get_tr_angle(),
+                            ])
+        
+
+class AnnotatedCircle(AnnotatedEllipse):
+    """
+    Construct an annotated circle with diameter between coordinates 
+    (x1, y1) and (x2, y2) and properties set with *annotationparam* 
+    (see :py:class:`guiqwt.styles.AnnotationParam`)
+    """
+    def __init__(self, x1=0, y1=0, x2=0, y2=0, annotationparam=None):
+        AnnotatedEllipse.__init__(self, x1, y1, x2, y2, annotationparam)
+        
+    def get_tr_diameter(self):
+        """Return circle diameter after applying transform matrix"""
+        return compute_distance(*self.get_transformed_coords(0, 1))
+        
+    #----AnnotatedShape API-------------------------------------------------
+    def get_infos(self):
+        """Return formatted string with informations on current shape"""
+        return "<br>".join([
+                    _("Center:")+" "+self.get_tr_center_str(),
+                    _("Diameter:")+" "+self.x_to_str(self.get_tr_diameter()),
+                            ])
+
+    #----AnnotatedEllipse API---------------------------------------------------
+    def set_rect(self, x0, y0, x1, y1):
+        self.shape.set_rect(x0, y0, x1, y1)