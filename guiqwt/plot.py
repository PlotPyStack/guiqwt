--- conflicted
+++ resolved
@@ -1,485 +1,476 @@
-# -*- coding: utf-8 -*-
-#
-# Copyright © 2009-2010 CEA
-# Pierre Raybaut
-# Licensed under the terms of the CECILL License
-# (see guiqwt/__init__.py for details)
-
-"""
-Ready-to-use curve and image plotting dialog boxes
-"""
-
-import weakref
-from PyQt4.QtGui import (QDialogButtonBox, QVBoxLayout, QGridLayout, QToolBar,
-                         QDialog, QHBoxLayout, QMenu, QActionGroup, QSplitter,
-<<<<<<< HEAD
-                         QSizePolicy, QApplication)
-=======
-                         QWidget, QSizePolicy)
->>>>>>> eb877fb4
-from PyQt4.QtCore import Qt, SIGNAL, SLOT
-
-from guidata.configtools import get_icon
-from guidata.utils import assert_interfaces_valid
-from guidata.qthelpers import create_action
-
-# Local imports
-from guiqwt.config import _
-from guiqwt.baseplot import EnhancedQwtPlot
-from guiqwt.curve import CurvePlot, PlotItemList
-from guiqwt.image import ImagePlot
-from guiqwt.tools import (SelectTool, RectZoomTool, ColormapTool,
-                          ReverseYAxisTool, BasePlotMenuTool, HelpTool,
-                          ItemListTool, AntiAliasingTool, PrintTool,
-                          DisplayCoordsTool, AxisScaleTool, SaveAsTool,
-                          AspectRatioTool, ContrastTool, DummySeparatorTool,
-                          XCrossSectionTool, YCrossSectionTool, SnapshotTool,
-                          AverageCrossSectionsTool)
-from guiqwt.interfaces import IPlotManager
-from guiqwt.signals import (SIG_ITEMS_CHANGED, SIG_ACTIVE_ITEM_CHANGED,
-                            SIG_VISIBILITY_CHANGED)
-
-
-class PlotManager(object):
-    """
-    A 'controller' that organizes relations between
-    plots (EnhancedQwtPlot), panels, tools (GuiTool) and toolbar
-    """
-    __implements__ = (IPlotManager,)
-
-    def __init__(self, main):
-        self.main = main # The main parent widget
-        self.plots = {} # maps ids to instances of EnhancedQwtPlot
-        self.panels = {} # Qt widgets that need to know about the plots
-        self.tools = []
-        self.toolbars = {}
-        self.active_tool = None
-        self.default_tool = None
-        self.default_plot = None
-        self.default_toolbar = None
-        self.groups = {} # Action groups for grouping QActions
-
-    def add_plot(self, plot, id):
-        assert id not in self.plots
-        assert isinstance(plot, EnhancedQwtPlot)
-        assert not self.tools, "tools must be added after plots"
-        assert not self.panels, "panels must be added after plots"
-        self.plots[id] = plot
-        if len(self.plots) == 1:
-            self.default_plot = plot
-        plot.set_manager(self)
-        # Connecting signals
-        plot.connect(plot, SIG_ITEMS_CHANGED, self.update_tools_status)
-        plot.connect(plot, SIG_ACTIVE_ITEM_CHANGED, self.update_tools_status)
-        
-    def set_default_plot(self, plot):
-        self.default_plot = plot
-        
-    def get_default_plot(self):
-        return self.default_plot
-
-    def add_panel(self, panel):
-        id = panel.panel_id()
-        assert id not in self.panels
-        assert not self.tools, "tools must be added after panels"
-        self.panels[id] = panel
-        panel.register_panel(self)
-
-    def add_toolbar(self, toolbar, id):
-        assert id not in self.toolbars
-        self.toolbars[id] = toolbar
-        if self.default_toolbar is None:
-            self.default_toolbar = toolbar
-            
-    def set_default_toolbar(self, toolbar):
-        self.default_toolbar = toolbar
-        
-    def get_default_toolbar(self):
-        return self.default_toolbar
-
-    def add_tool(self, ToolKlass, *args, **kwargs):
-        tool = ToolKlass(self, *args, **kwargs)
-        self.tools.append(tool)
-        for plot in self.plots.values():
-            tool.register_plot(plot)
-        if len(self.tools) == 1:
-            self.default_tool = tool
-        return tool
-        
-    def add_separator_tool(self, toolbar_id=None):
-        if toolbar_id is None:
-            for _id, toolbar in self.toolbars.iteritems():
-                if toolbar is self.get_default_toolbar():
-                    toolbar_id = _id
-                    break
-        self.add_tool(DummySeparatorTool, toolbar_id)
-        
-    def set_default_tool(self, tool):
-        self.default_tool = tool
-
-    def get_default_tool(self):
-        return self.default_tool
-
-    def get_active_tool(self):
-        return self.active_tool
-
-    def set_active_tool(self, tool=None):
-        """Activate tool or default tool"""
-        self.active_tool = tool
-
-    def get_plot(self, id=None):
-        if id is None:
-            return self.default_plot
-        return self.plots[id]
-
-    def get_plots(self):
-        return self.plots.values()
-
-    def get_active_plot(self):
-        """The active plot is the plot whose canvas has the focus
-        otherwise it's the "default" plot
-        """
-        for plot in self.plots.values():
-            canvas = plot.canvas()
-            if canvas.hasFocus():
-                return plot
-        return self.default_plot
-
-    def get_tool_group(self, groupname):
-        group = self.groups.get(groupname, None)
-        if group is None:
-            group = QActionGroup(self.main)
-            self.groups[groupname] = weakref.ref(group)
-            return group
-        else:
-            return group()
-
-    def get_main(self):
-        return self.main
-
-    def get_panel(self, panel_id):
-        return self.panels.get(panel_id, None)
-
-    def get_toolbar(self, tbname):
-        return self.toolbars.get(tbname, None)
-
-    def get_context_menu(self, plot):
-        """Return widget context menu -- built using active tools"""
-        menu = QMenu(plot)
-        self.update_tools_status(plot)
-        for tool in self.tools:
-            tool.setup_context_menu(menu, plot)
-        return menu
-        
-    def update_tools_status(self, plot):
-        """Update tools for current plot"""
-        for tool in self.tools:
-            tool.update_status(plot)
-
-    def create_action(self, title, triggered=None, toggled=None,
-                      shortcut=None, icon=None, tip=None):
-        return create_action(self.main, title, triggered=triggered,
-                             toggled=toggled, shortcut=shortcut,
-                             icon=icon, tip=tip)
-
-    # The following methods provide some sets of tools that
-    # are often registered together
-    def register_standard_tools(self):
-        """Registering basic tools for standard plot dialog
-        --> top of the context-menu"""
-        t = self.add_tool(SelectTool)
-        self.set_default_tool(t)
-        self.add_tool(RectZoomTool)
-        self.add_tool(BasePlotMenuTool, "item")
-        self.add_tool(BasePlotMenuTool, "grid")
-        self.add_tool(BasePlotMenuTool, "axes")
-        self.add_tool(DisplayCoordsTool)
-        self.add_tool(ItemListTool)
-
-    def register_curve_tools(self):
-        """Registering specific tools
-        --> middle of the context-menu"""
-        self.add_tool(AntiAliasingTool)
-        self.add_tool(AxisScaleTool)
-        
-    def register_other_tools(self):
-        """Registering other common tools
-        --> bottom of the context-menu"""
-        self.add_tool(SaveAsTool)
-        self.add_tool(PrintTool)
-        self.add_tool(HelpTool)
-
-    def register_image_tools(self):
-        self.add_tool(ColormapTool)
-        self.add_tool(ReverseYAxisTool)
-        self.add_tool(AspectRatioTool)
-        self.add_tool(ContrastTool)
-        self.add_tool(XCrossSectionTool)
-        self.add_tool(YCrossSectionTool)
-        self.add_tool(AverageCrossSectionsTool)
-        self.add_tool(SnapshotTool)
-
-assert_interfaces_valid(PlotManager)
-
-
-#===============================================================================
-# Curve Plot Widget/Dialog with integrated Item list widget
-#===============================================================================
-def configure_plot_splitter(qsplit, decreasing_size=True):
-    qsplit.setChildrenCollapsible(False)
-    qsplit.setHandleWidth(4)
-    if decreasing_size:
-        qsplit.setStretchFactor(0, 1)
-        qsplit.setStretchFactor(1, 0)
-        qsplit.setSizes([2, 1])
-    else:
-        qsplit.setStretchFactor(0, 0)
-        qsplit.setStretchFactor(1, 1)
-        qsplit.setSizes([1, 2])
-
-class CurvePlotWidget(QSplitter):
-    """
-    CurvePlotWidget
-    
-    parent: parent widget
-    title: plot title
-    xlabel: (bottom axis title, top axis title) or bottom axis title only
-    ylabel: (left axis title, right axis title) or left axis title only
-    """
-    def __init__(self, parent=None, title=None, xlabel=None, ylabel=None,
-                 section="plot", show_itemlist=False, gridparam=None):
-        super(CurvePlotWidget, self).__init__(Qt.Horizontal, parent)
-        self.setSizePolicy(QSizePolicy.Expanding, QSizePolicy.Expanding)
-        
-        self.plot = CurvePlot(parent=self,
-                              title=title, xlabel=xlabel, ylabel=ylabel,
-                              section=section, gridparam=gridparam)
-        self.addWidget(self.plot)
-        self.itemlist = PlotItemList(self)
-        self.itemlist.setVisible(show_itemlist)
-        self.addWidget(self.itemlist)
-        configure_plot_splitter(self)
-        
-        self.manager = PlotManager(self)
-        self.manager.add_plot(self.plot, id(self.plot))
-        self.manager.add_panel(self.itemlist)
-
-
-class CurvePlotDialog(QDialog):
-    def __init__(self, wintitle="guiqwt plot", icon="guiqwt.png",
-                 edit=False, toolbar=False, options=None, parent=None):
-        super(CurvePlotDialog, self).__init__(parent)
-        self.edit = edit
-        self.setWindowTitle(wintitle)
-        if isinstance(icon, basestring):
-            icon = get_icon(icon)
-        self.setWindowIcon(icon)
-        self.setMinimumSize(320, 240)
-        self.resize(640, 480)
-        self.setWindowFlags(Qt.Window)
-        
-        self.layout = QGridLayout()
-        
-        if options is None:
-            options = {}
-            
-        self.plotwidget = None
-        self.create_plot(options)
-        self.manager = self.plotwidget.manager
-        
-        self.vlayout = QVBoxLayout(self)
-        
-        self.toolbar = QToolBar(_("Tools"))
-        self.manager.add_toolbar(self.toolbar, "default")
-        if not toolbar:
-            self.toolbar.hide()
-        self.vlayout.addWidget(self.toolbar)
-        
-        self.setLayout(self.vlayout)
-        self.vlayout.addLayout(self.layout)
-        
-        if self.edit:
-            self.button_layout = QHBoxLayout()
-            self.install_button_layout()
-            self.vlayout.addLayout(self.button_layout)
-        
-        self.register_tools()
-        
-    def install_button_layout(self):
-        """Install standard buttons (OK, Cancel) for dialog box
-        May be overriden to customize button box"""
-        bbox = QDialogButtonBox(QDialogButtonBox.Ok | QDialogButtonBox.Cancel)
-        self.connect(bbox, SIGNAL("accepted()"), SLOT("accept()"))
-        self.connect(bbox, SIGNAL("rejected()"), SLOT("reject()"))
-        self.button_layout.addWidget(bbox)
-    
-    def register_tool(self, Klass, *args, **kwargs):
-        return self.manager.add_tool(Klass, *args, **kwargs)
-
-    def register_tools(self):
-        """Derived classes can override this method
-        to provide a fully customized set of tools
-        or they can override register_extra_tools to
-        provide additionnal tools only
-        """
-        self.manager.register_standard_tools()
-        self.manager.add_separator_tool()
-        self.manager.register_curve_tools()
-        self.manager.add_separator_tool()
-        self.manager.register_other_tools()
-        self.activate_default_tool()
-        
-    def activate_default_tool(self):
-        self.manager.get_default_tool().activate()
-
-    def create_plot(self, options):
-        """CurvePlotWidget instantiation
-        May be overriden to customize plot layout"""
-        self.plotwidget = CurvePlotWidget(self, **options)
-        self.layout.addWidget(self.plotwidget, 0, 0)
-        
-    def get_plot(self):
-        """Return CurvePlotWidget instance"""
-        return self.manager.get_plot()
-
-    def get_panel(self, id):
-        return self.manager.get_panel(id)
-
-
-#===============================================================================
-# Image Plot Widget/Dialog with integrated Levels Histogram and other widgets
-#===============================================================================
-class ImagePlotWidget(QSplitter):
-    """
-    ImagePlotWidget
-    
-    parent: parent widget
-    title: plot title (string)
-    xlabel, ylabel, zlabel: resp. bottom, left and right axis titles (strings)
-    yreverse: reversing Y-axis (bool)
-    aspect_ratio: height to width ratio (float)
-    lock_aspect_ratio: locking aspect ratio (bool)
-    show_contrast: showing contrast adjustment tool (bool)
-    show_xsection: showing x-axis cross section plot (bool)
-    show_ysection: showing y-axis cross section plot (bool)
-    xsection_pos: x-axis cross section plot position (string: "top", "bottom")
-    ysection_pos: y-axis cross section plot position (string: "left", "right")
-    """
-    def __init__(self, parent=None, title="",
-                 xlabel=("", ""), ylabel=("", ""), zlabel=None, yreverse=True,
-                 colormap="jet", aspect_ratio=1.0, lock_aspect_ratio=True,
-<<<<<<< HEAD
-                 show_contrast=False, show_itemlist=False, show_xsection=False,
-                 show_ysection=False, xsection_pos="top", ysection_pos="right",
-                 gridparam=None):
-=======
-                 show_contrast=False, show_itemlist=False,
-                 show_xsection=False, show_ysection=False, gridparam=None):        
->>>>>>> eb877fb4
-        super(ImagePlotWidget, self).__init__(Qt.Vertical, parent)
-        self.setSizePolicy(QSizePolicy.Expanding, QSizePolicy.Expanding)
-        
-        self.sub_splitter = QSplitter(Qt.Horizontal, self)
-        self.plot = ImagePlot(parent=self, title=title,
-                              xlabel=xlabel, ylabel=ylabel, zlabel=zlabel,
-                              yreverse=yreverse, aspect_ratio=aspect_ratio,
-                              lock_aspect_ratio=lock_aspect_ratio,
-                              gridparam=gridparam)
-
-        from guiqwt.cross_section import YCrossSectionWidget
-        self.ycsw = YCrossSectionWidget(self, position=ysection_pos)
-        self.ycsw.setVisible(show_ysection)
-        
-        from guiqwt.cross_section import XCrossSectionWidget
-        self.xcsw = XCrossSectionWidget(self)
-        self.xcsw.setVisible(show_xsection)
-        
-        self.connect(self.xcsw, SIG_VISIBILITY_CHANGED, self.xcsw_is_visible)
-        
-        xcsw_splitter = QSplitter(Qt.Vertical, self)
-        if xsection_pos == "top":
-            self.ycsw_spacer = self.ycsw.spacer1
-            xcsw_splitter.addWidget(self.xcsw)
-            xcsw_splitter.addWidget(self.plot)
-        else:
-            self.ycsw_spacer = self.ycsw.spacer2
-            xcsw_splitter.addWidget(self.plot)
-            xcsw_splitter.addWidget(self.xcsw)
-        self.connect(xcsw_splitter, SIGNAL('splitterMoved(int,int)'),
-                     lambda pos, index: self.adjust_ycsw_height())
-        
-        ycsw_splitter = QSplitter(Qt.Horizontal, self)
-        if ysection_pos == "left":
-            ycsw_splitter.addWidget(self.ycsw)
-            ycsw_splitter.addWidget(xcsw_splitter)
-        else:
-            ycsw_splitter.addWidget(xcsw_splitter)
-            ycsw_splitter.addWidget(self.ycsw)
-            
-        configure_plot_splitter(xcsw_splitter,
-                                decreasing_size=xsection_pos == "bottom")
-        configure_plot_splitter(ycsw_splitter,
-                                decreasing_size=ysection_pos == "right")
-        
-        self.sub_splitter.addWidget(ycsw_splitter)
-        
-        self.itemlist = PlotItemList(self)
-        self.itemlist.setVisible(show_itemlist)
-        self.sub_splitter.addWidget(self.itemlist)
-        
-        # Contrast adjustment (Levels histogram)
-        from guiqwt.histogram import ContrastAdjustment
-        self.contrast = ContrastAdjustment(self)
-        self.contrast.setVisible(show_contrast)
-        self.addWidget(self.contrast)
-        
-        configure_plot_splitter(self)
-        configure_plot_splitter(self.sub_splitter)
-        
-        self.manager = PlotManager(self)
-        self.manager.add_plot(self.plot, id(self.plot))
-        self.manager.add_panel(self.itemlist)
-        self.manager.add_panel(self.xcsw)
-        self.manager.add_panel(self.ycsw)
-        self.manager.add_panel(self.contrast)
-        
-    def adjust_ycsw_height(self, height=None):
-        if height is None:
-            height = self.xcsw.height()-self.ycsw.toolbar.height()
-        self.ycsw_spacer.changeSize(0, height,
-                                    QSizePolicy.Fixed, QSizePolicy.Fixed)
-        self.ycsw.layout().invalidate()
-        if height:
-            QApplication.processEvents()
-        
-    def xcsw_is_visible(self, state):
-        if state:
-            QApplication.processEvents()
-            self.adjust_ycsw_height()
-        else:
-            self.adjust_ycsw_height(0)
-
-
-class ImagePlotDialog(CurvePlotDialog):
-    def __init__(self, wintitle="guiqwt imshow", icon="guiqwt.png",
-                 edit=False, toolbar=False, options=None, parent=None):
-        super(ImagePlotDialog, self).__init__(wintitle=wintitle, icon=icon,
-                                              edit=edit, toolbar=toolbar,
-                                              options=options, parent=parent)
-
-    def register_tools(self):
-        """Derived classes can override this method
-        to provide a fully customized set of tools
-        or they can override register_extra_tools to
-        provide additionnal tools only
-        """
-        self.manager.register_standard_tools()
-        self.manager.add_separator_tool()
-        self.manager.register_image_tools()
-        self.manager.add_separator_tool()
-        self.manager.register_other_tools()
-        self.activate_default_tool()
-
-    def create_plot(self, options, row=0, column=0, rowspan=1, columnspan=1):
-        self.plotwidget = ImagePlotWidget(self, **options)
-        self.layout.addWidget(self.plotwidget, row, column, rowspan, columnspan)
+# -*- coding: utf-8 -*-
+#
+# Copyright © 2009-2010 CEA
+# Pierre Raybaut
+# Licensed under the terms of the CECILL License
+# (see guiqwt/__init__.py for details)
+
+"""
+Ready-to-use curve and image plotting dialog boxes
+"""
+
+import weakref
+from PyQt4.QtGui import (QDialogButtonBox, QVBoxLayout, QGridLayout, QToolBar,
+                         QDialog, QHBoxLayout, QMenu, QActionGroup, QSplitter,
+                         QSizePolicy, QApplication)
+from PyQt4.QtCore import Qt, SIGNAL, SLOT
+
+from guidata.configtools import get_icon
+from guidata.utils import assert_interfaces_valid
+from guidata.qthelpers import create_action
+
+# Local imports
+from guiqwt.config import _
+from guiqwt.baseplot import EnhancedQwtPlot
+from guiqwt.curve import CurvePlot, PlotItemList
+from guiqwt.image import ImagePlot
+from guiqwt.tools import (SelectTool, RectZoomTool, ColormapTool,
+                          ReverseYAxisTool, BasePlotMenuTool, HelpTool,
+                          ItemListTool, AntiAliasingTool, PrintTool,
+                          DisplayCoordsTool, AxisScaleTool, SaveAsTool,
+                          AspectRatioTool, ContrastTool, DummySeparatorTool,
+                          XCrossSectionTool, YCrossSectionTool, SnapshotTool,
+                          AverageCrossSectionsTool)
+from guiqwt.interfaces import IPlotManager
+from guiqwt.signals import (SIG_ITEMS_CHANGED, SIG_ACTIVE_ITEM_CHANGED,
+                            SIG_VISIBILITY_CHANGED)
+
+
+class PlotManager(object):
+    """
+    A 'controller' that organizes relations between
+    plots (EnhancedQwtPlot), panels, tools (GuiTool) and toolbar
+    """
+    __implements__ = (IPlotManager,)
+
+    def __init__(self, main):
+        self.main = main # The main parent widget
+        self.plots = {} # maps ids to instances of EnhancedQwtPlot
+        self.panels = {} # Qt widgets that need to know about the plots
+        self.tools = []
+        self.toolbars = {}
+        self.active_tool = None
+        self.default_tool = None
+        self.default_plot = None
+        self.default_toolbar = None
+        self.groups = {} # Action groups for grouping QActions
+
+    def add_plot(self, plot, id):
+        assert id not in self.plots
+        assert isinstance(plot, EnhancedQwtPlot)
+        assert not self.tools, "tools must be added after plots"
+        assert not self.panels, "panels must be added after plots"
+        self.plots[id] = plot
+        if len(self.plots) == 1:
+            self.default_plot = plot
+        plot.set_manager(self)
+        # Connecting signals
+        plot.connect(plot, SIG_ITEMS_CHANGED, self.update_tools_status)
+        plot.connect(plot, SIG_ACTIVE_ITEM_CHANGED, self.update_tools_status)
+        
+    def set_default_plot(self, plot):
+        self.default_plot = plot
+        
+    def get_default_plot(self):
+        return self.default_plot
+
+    def add_panel(self, panel):
+        id = panel.panel_id()
+        assert id not in self.panels
+        assert not self.tools, "tools must be added after panels"
+        self.panels[id] = panel
+        panel.register_panel(self)
+
+    def add_toolbar(self, toolbar, id):
+        assert id not in self.toolbars
+        self.toolbars[id] = toolbar
+        if self.default_toolbar is None:
+            self.default_toolbar = toolbar
+            
+    def set_default_toolbar(self, toolbar):
+        self.default_toolbar = toolbar
+        
+    def get_default_toolbar(self):
+        return self.default_toolbar
+
+    def add_tool(self, ToolKlass, *args, **kwargs):
+        tool = ToolKlass(self, *args, **kwargs)
+        self.tools.append(tool)
+        for plot in self.plots.values():
+            tool.register_plot(plot)
+        if len(self.tools) == 1:
+            self.default_tool = tool
+        return tool
+        
+    def add_separator_tool(self, toolbar_id=None):
+        if toolbar_id is None:
+            for _id, toolbar in self.toolbars.iteritems():
+                if toolbar is self.get_default_toolbar():
+                    toolbar_id = _id
+                    break
+        self.add_tool(DummySeparatorTool, toolbar_id)
+        
+    def set_default_tool(self, tool):
+        self.default_tool = tool
+
+    def get_default_tool(self):
+        return self.default_tool
+
+    def get_active_tool(self):
+        return self.active_tool
+
+    def set_active_tool(self, tool=None):
+        """Activate tool or default tool"""
+        self.active_tool = tool
+
+    def get_plot(self, id=None):
+        if id is None:
+            return self.default_plot
+        return self.plots[id]
+
+    def get_plots(self):
+        return self.plots.values()
+
+    def get_active_plot(self):
+        """The active plot is the plot whose canvas has the focus
+        otherwise it's the "default" plot
+        """
+        for plot in self.plots.values():
+            canvas = plot.canvas()
+            if canvas.hasFocus():
+                return plot
+        return self.default_plot
+
+    def get_tool_group(self, groupname):
+        group = self.groups.get(groupname, None)
+        if group is None:
+            group = QActionGroup(self.main)
+            self.groups[groupname] = weakref.ref(group)
+            return group
+        else:
+            return group()
+
+    def get_main(self):
+        return self.main
+
+    def get_panel(self, panel_id):
+        return self.panels.get(panel_id, None)
+
+    def get_toolbar(self, tbname):
+        return self.toolbars.get(tbname, None)
+
+    def get_context_menu(self, plot):
+        """Return widget context menu -- built using active tools"""
+        menu = QMenu(plot)
+        self.update_tools_status(plot)
+        for tool in self.tools:
+            tool.setup_context_menu(menu, plot)
+        return menu
+        
+    def update_tools_status(self, plot):
+        """Update tools for current plot"""
+        for tool in self.tools:
+            tool.update_status(plot)
+
+    def create_action(self, title, triggered=None, toggled=None,
+                      shortcut=None, icon=None, tip=None):
+        return create_action(self.main, title, triggered=triggered,
+                             toggled=toggled, shortcut=shortcut,
+                             icon=icon, tip=tip)
+
+    # The following methods provide some sets of tools that
+    # are often registered together
+    def register_standard_tools(self):
+        """Registering basic tools for standard plot dialog
+        --> top of the context-menu"""
+        t = self.add_tool(SelectTool)
+        self.set_default_tool(t)
+        self.add_tool(RectZoomTool)
+        self.add_tool(BasePlotMenuTool, "item")
+        self.add_tool(BasePlotMenuTool, "grid")
+        self.add_tool(BasePlotMenuTool, "axes")
+        self.add_tool(DisplayCoordsTool)
+        self.add_tool(ItemListTool)
+
+    def register_curve_tools(self):
+        """Registering specific tools
+        --> middle of the context-menu"""
+        self.add_tool(AntiAliasingTool)
+        self.add_tool(AxisScaleTool)
+        
+    def register_other_tools(self):
+        """Registering other common tools
+        --> bottom of the context-menu"""
+        self.add_tool(SaveAsTool)
+        self.add_tool(PrintTool)
+        self.add_tool(HelpTool)
+
+    def register_image_tools(self):
+        self.add_tool(ColormapTool)
+        self.add_tool(ReverseYAxisTool)
+        self.add_tool(AspectRatioTool)
+        self.add_tool(ContrastTool)
+        self.add_tool(XCrossSectionTool)
+        self.add_tool(YCrossSectionTool)
+        self.add_tool(AverageCrossSectionsTool)
+        self.add_tool(SnapshotTool)
+
+assert_interfaces_valid(PlotManager)
+
+
+#===============================================================================
+# Curve Plot Widget/Dialog with integrated Item list widget
+#===============================================================================
+def configure_plot_splitter(qsplit, decreasing_size=True):
+    qsplit.setChildrenCollapsible(False)
+    qsplit.setHandleWidth(4)
+    if decreasing_size:
+        qsplit.setStretchFactor(0, 1)
+        qsplit.setStretchFactor(1, 0)
+        qsplit.setSizes([2, 1])
+    else:
+        qsplit.setStretchFactor(0, 0)
+        qsplit.setStretchFactor(1, 1)
+        qsplit.setSizes([1, 2])
+
+class CurvePlotWidget(QSplitter):
+    """
+    CurvePlotWidget
+    
+    parent: parent widget
+    title: plot title
+    xlabel: (bottom axis title, top axis title) or bottom axis title only
+    ylabel: (left axis title, right axis title) or left axis title only
+    """
+    def __init__(self, parent=None, title=None, xlabel=None, ylabel=None,
+                 section="plot", show_itemlist=False, gridparam=None):
+        super(CurvePlotWidget, self).__init__(Qt.Horizontal, parent)
+        self.setSizePolicy(QSizePolicy.Expanding, QSizePolicy.Expanding)
+        
+        self.plot = CurvePlot(parent=self,
+                              title=title, xlabel=xlabel, ylabel=ylabel,
+                              section=section, gridparam=gridparam)
+        self.addWidget(self.plot)
+        self.itemlist = PlotItemList(self)
+        self.itemlist.setVisible(show_itemlist)
+        self.addWidget(self.itemlist)
+        configure_plot_splitter(self)
+        
+        self.manager = PlotManager(self)
+        self.manager.add_plot(self.plot, id(self.plot))
+        self.manager.add_panel(self.itemlist)
+
+
+class CurvePlotDialog(QDialog):
+    def __init__(self, wintitle="guiqwt plot", icon="guiqwt.png",
+                 edit=False, toolbar=False, options=None, parent=None):
+        super(CurvePlotDialog, self).__init__(parent)
+        self.edit = edit
+        self.setWindowTitle(wintitle)
+        if isinstance(icon, basestring):
+            icon = get_icon(icon)
+        self.setWindowIcon(icon)
+        self.setMinimumSize(320, 240)
+        self.resize(640, 480)
+        self.setWindowFlags(Qt.Window)
+        
+        self.layout = QGridLayout()
+        
+        if options is None:
+            options = {}
+            
+        self.plotwidget = None
+        self.create_plot(options)
+        self.manager = self.plotwidget.manager
+        
+        self.vlayout = QVBoxLayout(self)
+        
+        self.toolbar = QToolBar(_("Tools"))
+        self.manager.add_toolbar(self.toolbar, "default")
+        if not toolbar:
+            self.toolbar.hide()
+        self.vlayout.addWidget(self.toolbar)
+        
+        self.setLayout(self.vlayout)
+        self.vlayout.addLayout(self.layout)
+        
+        if self.edit:
+            self.button_layout = QHBoxLayout()
+            self.install_button_layout()
+            self.vlayout.addLayout(self.button_layout)
+        
+        self.register_tools()
+        
+    def install_button_layout(self):
+        """Install standard buttons (OK, Cancel) for dialog box
+        May be overriden to customize button box"""
+        bbox = QDialogButtonBox(QDialogButtonBox.Ok | QDialogButtonBox.Cancel)
+        self.connect(bbox, SIGNAL("accepted()"), SLOT("accept()"))
+        self.connect(bbox, SIGNAL("rejected()"), SLOT("reject()"))
+        self.button_layout.addWidget(bbox)
+    
+    def register_tool(self, Klass, *args, **kwargs):
+        return self.manager.add_tool(Klass, *args, **kwargs)
+
+    def register_tools(self):
+        """Derived classes can override this method
+        to provide a fully customized set of tools
+        or they can override register_extra_tools to
+        provide additionnal tools only
+        """
+        self.manager.register_standard_tools()
+        self.manager.add_separator_tool()
+        self.manager.register_curve_tools()
+        self.manager.add_separator_tool()
+        self.manager.register_other_tools()
+        self.activate_default_tool()
+        
+    def activate_default_tool(self):
+        self.manager.get_default_tool().activate()
+
+    def create_plot(self, options):
+        """CurvePlotWidget instantiation
+        May be overriden to customize plot layout"""
+        self.plotwidget = CurvePlotWidget(self, **options)
+        self.layout.addWidget(self.plotwidget, 0, 0)
+        
+    def get_plot(self):
+        """Return CurvePlotWidget instance"""
+        return self.manager.get_plot()
+
+    def get_panel(self, id):
+        return self.manager.get_panel(id)
+
+
+#===============================================================================
+# Image Plot Widget/Dialog with integrated Levels Histogram and other widgets
+#===============================================================================
+class ImagePlotWidget(QSplitter):
+    """
+    ImagePlotWidget
+    
+    parent: parent widget
+    title: plot title (string)
+    xlabel, ylabel, zlabel: resp. bottom, left and right axis titles (strings)
+    yreverse: reversing Y-axis (bool)
+    aspect_ratio: height to width ratio (float)
+    lock_aspect_ratio: locking aspect ratio (bool)
+    show_contrast: showing contrast adjustment tool (bool)
+    show_xsection: showing x-axis cross section plot (bool)
+    show_ysection: showing y-axis cross section plot (bool)
+    xsection_pos: x-axis cross section plot position (string: "top", "bottom")
+    ysection_pos: y-axis cross section plot position (string: "left", "right")
+    """
+    def __init__(self, parent=None, title="",
+                 xlabel=("", ""), ylabel=("", ""), zlabel=None, yreverse=True,
+                 colormap="jet", aspect_ratio=1.0, lock_aspect_ratio=True,
+                 show_contrast=False, show_itemlist=False, show_xsection=False,
+                 show_ysection=False, xsection_pos="top", ysection_pos="right",
+                 gridparam=None):
+        super(ImagePlotWidget, self).__init__(Qt.Vertical, parent)
+        self.setSizePolicy(QSizePolicy.Expanding, QSizePolicy.Expanding)
+        
+        self.sub_splitter = QSplitter(Qt.Horizontal, self)
+        self.plot = ImagePlot(parent=self, title=title,
+                              xlabel=xlabel, ylabel=ylabel, zlabel=zlabel,
+                              yreverse=yreverse, aspect_ratio=aspect_ratio,
+                              lock_aspect_ratio=lock_aspect_ratio,
+                              gridparam=gridparam)
+
+        from guiqwt.cross_section import YCrossSectionWidget
+        self.ycsw = YCrossSectionWidget(self, position=ysection_pos)
+        self.ycsw.setVisible(show_ysection)
+        
+        from guiqwt.cross_section import XCrossSectionWidget
+        self.xcsw = XCrossSectionWidget(self)
+        self.xcsw.setVisible(show_xsection)
+        
+        self.connect(self.xcsw, SIG_VISIBILITY_CHANGED, self.xcsw_is_visible)
+        
+        xcsw_splitter = QSplitter(Qt.Vertical, self)
+        if xsection_pos == "top":
+            self.ycsw_spacer = self.ycsw.spacer1
+            xcsw_splitter.addWidget(self.xcsw)
+            xcsw_splitter.addWidget(self.plot)
+        else:
+            self.ycsw_spacer = self.ycsw.spacer2
+            xcsw_splitter.addWidget(self.plot)
+            xcsw_splitter.addWidget(self.xcsw)
+        self.connect(xcsw_splitter, SIGNAL('splitterMoved(int,int)'),
+                     lambda pos, index: self.adjust_ycsw_height())
+        
+        ycsw_splitter = QSplitter(Qt.Horizontal, self)
+        if ysection_pos == "left":
+            ycsw_splitter.addWidget(self.ycsw)
+            ycsw_splitter.addWidget(xcsw_splitter)
+        else:
+            ycsw_splitter.addWidget(xcsw_splitter)
+            ycsw_splitter.addWidget(self.ycsw)
+            
+        configure_plot_splitter(xcsw_splitter,
+                                decreasing_size=xsection_pos == "bottom")
+        configure_plot_splitter(ycsw_splitter,
+                                decreasing_size=ysection_pos == "right")
+        
+        self.sub_splitter.addWidget(ycsw_splitter)
+        
+        self.itemlist = PlotItemList(self)
+        self.itemlist.setVisible(show_itemlist)
+        self.sub_splitter.addWidget(self.itemlist)
+        
+        # Contrast adjustment (Levels histogram)
+        from guiqwt.histogram import ContrastAdjustment
+        self.contrast = ContrastAdjustment(self)
+        self.contrast.setVisible(show_contrast)
+        self.addWidget(self.contrast)
+        
+        configure_plot_splitter(self)
+        configure_plot_splitter(self.sub_splitter)
+        
+        self.manager = PlotManager(self)
+        self.manager.add_plot(self.plot, id(self.plot))
+        self.manager.add_panel(self.itemlist)
+        self.manager.add_panel(self.xcsw)
+        self.manager.add_panel(self.ycsw)
+        self.manager.add_panel(self.contrast)
+        
+    def adjust_ycsw_height(self, height=None):
+        if height is None:
+            height = self.xcsw.height()-self.ycsw.toolbar.height()
+        self.ycsw_spacer.changeSize(0, height,
+                                    QSizePolicy.Fixed, QSizePolicy.Fixed)
+        self.ycsw.layout().invalidate()
+        if height:
+            QApplication.processEvents()
+        
+    def xcsw_is_visible(self, state):
+        if state:
+            QApplication.processEvents()
+            self.adjust_ycsw_height()
+        else:
+            self.adjust_ycsw_height(0)
+
+
+class ImagePlotDialog(CurvePlotDialog):
+    def __init__(self, wintitle="guiqwt imshow", icon="guiqwt.png",
+                 edit=False, toolbar=False, options=None, parent=None):
+        super(ImagePlotDialog, self).__init__(wintitle=wintitle, icon=icon,
+                                              edit=edit, toolbar=toolbar,
+                                              options=options, parent=parent)
+
+    def register_tools(self):
+        """Derived classes can override this method
+        to provide a fully customized set of tools
+        or they can override register_extra_tools to
+        provide additionnal tools only
+        """
+        self.manager.register_standard_tools()
+        self.manager.add_separator_tool()
+        self.manager.register_image_tools()
+        self.manager.add_separator_tool()
+        self.manager.register_other_tools()
+        self.activate_default_tool()
+
+    def create_plot(self, options, row=0, column=0, rowspan=1, columnspan=1):
+        self.plotwidget = ImagePlotWidget(self, **options)
+        self.layout.addWidget(self.plotwidget, row, column, rowspan, columnspan)